# Ethereum 2.0 spec—Casper and sharding

###### tags: `spec`, `eth2.0`, `casper`, `sharding`
###### spec version: 2.2 (October 2018)

**NOTICE**: This document is a work-in-progress for researchers and implementers. It reflects recent spec changes and takes precedence over the [Python proof-of-concept implementation](https://github.com/ethereum/beacon_chain).

### Introduction

At the center of Ethereum 2.0 is a system chain called the "beacon chain". The beacon chain stores and manages the set of active proof-of-stake validators. In the initial deployment phases of Ethereum 2.0 the only mechanism to become a validator is to make a fixed-size one-way ETH deposit to a registration contract on the Ethereum 1.0 PoW chain. Induction as a validator happens after registration transaction receipts are processed by the beacon chain and after a queuing process. Deregistration is either voluntary or done forcibly as a penalty for misbehavior.

The primary source of load on the beacon chain are "attestations". Attestations simultaneously attest to a shard block and a corresponding beacon chain block. A sufficient number of attestations for the same shard block create a "crosslink", confirming the shard segment up to that shard block into the beacon chain. Crosslinks also serve as infrastructure for asynchronous cross-shard communication.

### Terminology

* **Validator** - a participant in the Casper/sharding consensus system. You can become one by depositing 32 ETH into the Casper mechanism.
* **Active validator set** - those validators who are currently participating, and which the Casper mechanism looks to produce and attest to blocks, crosslinks and other consensus objects.
* **Committee** - a (pseudo-) randomly sampled subset of the active validator set. When a committee is referred to collectively, as in "this committee attests to X", this is assumed to mean "some subset of that committee that contains enough validators that the protocol recognizes it as representing the committee".
* **Proposer** - the validator that creates a block
* **Attester** - a validator that is part of a committee that needs to sign off on a block.
* **Beacon chain** - the central PoS chain that is the base of the sharding system.
* **Shard chain** - one of the chains on which user transactions take place and account data is stored.
* **Crosslink** - a set of signatures from a committee attesting to a block in a shard chain, which can be included into the beacon chain. Crosslinks are the main means by which the beacon chain "learns about" the updated state of shard chains.
* **Slot** - a period of `SLOT_DURATION` seconds, during which one proposer has the ability to create a block and some attesters have the ability to make attestations
* **Dynasty transition** - a change of the validator set
* **Dynasty** - the number of dynasty transitions that have happened in a given chain since genesis
* **Cycle** - a span of blocks during which all validators get exactly one chance to make an attestation (unless a dynasty transition happens inside of one)
* **Finalized**, **justified** - see Casper FFG finalization here: https://arxiv.org/abs/1710.09437
* **Withdrawal period** - number of slots between a validator exit and the validator balance being withdrawable
* **Genesis time** - the Unix time of the genesis beacon chain block at slot 0

### Constants

| Constant | Value | Unit | Approximation |
| --- | --- | :---: | - |
| `SHARD_COUNT` | 2**10 (= 1,024)| shards |
| `DEPOSIT_SIZE` | 2**5 (= 32) | ETH |
| `MIN_COMMITTEE_SIZE` | 2**7 (= 128) | validators |
| `GENESIS_TIME` | **TBD** | seconds |
| `SLOT_DURATION` | 2**4 (= 16) | seconds |
| `CYCLE_LENGTH` | 2**6 (= 64) | slots | ~17 minutes |
| `MIN_DYNASTY_LENGTH` | 2**8 (= 256) | slots | ~1.1 hours |
| `SQRT_E_DROP_TIME` | 2**16 (= 65,536) | slots | ~12 days |
| `WITHDRAWAL_PERIOD` | 2**19 (= 524,288) | slots | ~97 days |
| `BASE_REWARD_QUOTIENT` | 2**15 (= 32,768) | — |
| `MAX_VALIDATOR_CHURN_QUOTIENT` | 2**5 (= 32) | — | 

**Notes**

* The `SQRT_E_DROP_TIME` constant is the amount of time it takes for the quadratic leak to cut deposits of non-participating validators by ~39.4%. 
* The `BASE_REWARD_QUOTIENT` constant is the per-slot interest rate assuming all validators are participating, assuming total deposits of 1 ETH. It corresponds to ~3.88% annual interest assuming 10 million participating ETH.
* At most `1/MAX_VALIDATOR_CHURN_QUOTIENT` of the validators can change during each dynasty.

**Status codes**

| Status code | Value |
| - | :-: |
| `PENDING_LOG_IN` | `0` |
| `LOGGED_IN` | `1` |
| `PENDING_EXIT` | `2` |
| `PENDING_WITHDRAW` | `3` |
| `WITHDRAWN` | `4` |
| `PENALIZED` | `128` |
| `ENTRY` | `1` |
| `EXIT` | `2` |

### PoW chain registration contract

The initial deployment phases of Ethereum 2.0 are implemented without consensus changes to the PoW chain. A registration contract is added to the PoW chain to deposit ETH. This contract has a `registration` function which takes as arguments `pubkey`, `withdrawal_shard`, `withdrawal_address`, `randao_commitment` as defined in a `ValidatorRecord` below. A BLS `proof_of_possession` of types `bytes` is given as a final argument.

The registration contract emits a log with the various arguments for consumption by the beacon chain. It does not do validation, pushing the registration logic to the beacon chain. In particular, the proof of possession (based on the BLS12-381 curve) is not verified by the registration contract.

## Data structures
### Beacon chain blocks

A `BeaconBlock` has the following fields:

```python
{
    # Slot number
    'slot': 'int64',
    # Proposer RANDAO reveal
    'randao_reveal': 'hash32',
    # Recent PoW chain reference (block hash)
    'pow_chain_reference': 'hash32',
    # Skip list of ancestor block hashes (i'th item is 2**i'th ancestor (or zero) for i = 0, ..., 31)
    'ancestor_hashes': ['hash32'],
    # Active state root
    'active_state_root': 'hash32',
    # Crystallized state root
    'crystallized_state_root': 'hash32',
    # Attestations
    'attestations': [AttestationRecord],
    # Specials (e.g. logouts, penalties)
    'specials': [SpecialRecord]
}
```

An `AttestationRecord` has the following fields:

```python
{
    # Slot number
    'slot': 'int64',
    # Shard number
    'shard': 'int16',
    # Block hashes not part of the current chain, oldest to newest
    'oblique_parent_hashes': ['hash32'],
    # Shard block hash being attested to
    'shard_block_hash': 'hash32',
    # Attester participation bitfield (1 bit per attester)
    'attester_bitfield': 'bytes',
    # Slot of last justified block
    'justified_slot': 'int64',
    # Hash of last justified block
    'justified_block_hash': 'hash32',
    # BLS aggregate signature
    'aggregate_sig': ['int256']
}
```

A `SpecialRecord` has the following fields:

```python
{
    # Kind
    'kind': 'int8',
    # Data
    'data': ['bytes']
}
```

### Beacon chain state

For convenience we define the beacon chain state in two parts: "active state" and "crystallized state".

The `ActiveState` has the following fields:

```python
{
    # Most recent 2 * CYCLE_LENGTH block hashes, oldest to newest
    'recent_block_hashes': ['hash32'],
    # Attestations not yet processed
    'pending_attestations': [AttestationRecord],
<<<<<<< HEAD
    # Specials not yet been processed
    'pending_specials': [SpecialRecord]
=======
    # Special objects that have not yet been processed
    'pending_specials': [SpecialObject],
    # Most recent 2 * CYCLE_LENGTH block hashes, older to newer
    'recent_block_hashes': ['hash32'],
    # RANDAO state
    'randao_mix': 'hash32'
>>>>>>> 9c255c34
}
```

The `CrystallizedState` has the following fields:

```python
{
    # Dynasty number
    'dynasty': 'int64',
    # Dynasty seed (from randomness beacon)
    'dynasty_seed': 'hash32',
    # Dynasty start
    'dynasty_start_slot': 'int64',
    # List of validators
    'validators': [ValidatorRecord],
    # Most recent crosslink for each shard
    'crosslinks': [CrosslinkRecord],
    # Last crystallized state recalculation
    'last_state_recalculation_slot': 'int64',
    # Last finalized slot
    'last_finalized_slot': 'int64',
    # Last justified slot
    'last_justified_slot': 'int64',
    # Number of consecutive justified slots
    'justified_streak': 'int64',
    # Committee members and their assigned shard, per slot
    'shard_and_committee_for_slots': [[ShardAndCommittee]],
    # Total deposits penalized in the given withdrawal period
    'deposits_penalized_in_period': ['int32'],
    # Hash chain of validator set changes (for light clients to easily track deltas)
    'validator_set_delta_hash_chain': 'hash32'
}
```

A `ValidatorRecord` has the following fields:

```python
{
    # BLS public key
    'pubkey': 'int256',
    # Withdrawal shard number
    'withdrawal_shard': 'int16',
    # Withdrawal address
    'withdrawal_address': 'address',
    # RANDAO commitment
    'randao_commitment': 'hash32',
    # Balance
    'balance': 'int128',
    # Status code
    'status': 'int8',
    # Slot when validator exited (or 0)
    'exit_slot': 'int64'
}
```

A `CrosslinkRecord` has the following fields:

```python
{
    # Dynasty number
    'dynasty': 'int64',
    # Slot number
    'slot': 'int64',
    # Beacon chain block hash
    'shard_block_hash': 'hash32'
}
```

A `ShardAndCommittee` object has the following fields:

```python
{
    # Shard number
    'shard': 'int16',
    # Validator indices
    'committee': ['int24']
}
```

## Beacon chain processing

The beacon chain is the "main chain" of the PoS system. The beacon chain's main responsibilities are:

* Store and maintain the set of active, queued and exited validators
* Process crosslinks (see above)
* Process its own block-by-block consensus, as well as the finality gadget

Processing the beacon chain is fundamentally similar to processing a PoW chain in many respects. Clients download and process blocks, and maintain a view of what is the current "canonical chain", terminating at the current "head". However, because of the beacon chain's relationship with the existing PoW chain, and because it is a PoS chain, there are differences.

For a block on the beacon chain to be processed by a node, four conditions have to be met:

* The parent pointed to by the `ancestor_hashes[0]` has already been processed and accepted
* An attestation from the _proposer_ of the block (see later for definition) is included along with the block in the network message object
* The PoW chain block pointed to by the `pow_chain_reference` has already been processed and accepted
* The node's local clock time is greater than or equal to the minimum timestamp as computed by `GENESIS_TIME + block.slot * SLOT_DURATION`

If these conditions are not met, the client should delay processing the block until the conditions are all satisfied.

Block production is significantly different because of the proof of stake mechanism. A client simply checks what it thinks is the canonical chain when it should create a block, and looks up what its slot number is; when the slot arrives, it either proposes or attests to a block as required. Note that this requires each node to have a clock that is roughly (ie. within `SLOT_DURATION` seconds) synchronized with the other nodes.

### Beacon chain fork choice rule

The beacon chain uses the Casper FFG fork choice rule of "favor the chain containing the highest-slot-number justified block". To choose between chains that are all descended from the same justified block, the chain uses "immediate message driven GHOST" (IMD GHOST) to choose the head of the chain.

For a description see: **https://ethresear.ch/t/beacon-chain-casper-ffg-rpj-mini-spec/2760**

For an implementation with a network simulator see: **https://github.com/ethereum/research/blob/master/clock_disparity/ghost_node.py**

Here's an example of its working (green is finalized blocks, yellow is justified, grey is attestations):

![](https://vitalik.ca/files/RPJ.png)

## Beacon chain state transition function

We now define the state transition function. At the high level, the state transition is made up of two parts:

1. The per-block processing, which happens every block, and affects the `ActiveState` only
2. The crystallized state recalculation, which happens only if `block.slot >= last_state_recalculation_slot + CYCLE_LENGTH`, and affects the `CrystallizedState` and `ActiveState`


The crystallized state recalculation generally focuses on changes to the validator set, including adjusting balances and adding and removing validators, as well as processing crosslinks and managing block justification, and the per-block processing generally focuses on verifying aggregate signatures and saving temporary records relating to the in-block activity in the `ActiveState`.

### Helper functions

We start off by defining some helper algorithms. First, the function that selects the active validators:

```python
def get_active_validator_indices(validators):
    return [i for i, v in enumerate(validators) if v.status == LOGGED_IN]
```

Now, a function that shuffles this list:

```python
def shuffle(lst, seed):
    # entropy is consumed in 3 byte chunks
    # rand_max is defined to remove the modulo bias from this entropy source
    rand_max = 2**24
    assert len(lst) <= rand_max

    o = [x for x in lst]
    source = seed
    i = 0
    while i < len(lst):
        source = hash(source)
        for pos in range(0, 30, 3):
            m = int.from_bytes(source[pos:pos+3], 'big')
            remaining = len(lst) - i
            if remaining == 0:
                break
            rand_max = rand_max - rand_max % remaining
            if m < rand_max:
                replacement_pos = (m % remaining) + i
                o[i], o[replacement_pos] = o[replacement_pos], o[i]
                i += 1
    return o
```

Here's a function that splits a list into `N` pieces:

```python
def split(lst, N):
    return [lst[len(lst)*i//N: len(lst)*(i+1)//N] for i in range(N)]
```

Now, our combined helper method:

```python
def get_new_shuffling(seed, validators, crosslinking_start_shard):
    active_validators = get_active_validator_indices(validators)
    if len(active_validators) >= CYCLE_LENGTH * MIN_COMMITTEE_SIZE:
        committees_per_slot = min(len(active_validators) // CYCLE_LENGTH // (MIN_COMMITTEE_SIZE * 2) + 1, SHARD_COUNT // CYCLE_LENGTH)
        slots_per_committee = 1
    else:
        committees_per_slot = 1
        slots_per_committee = 1
        while len(active_validators) * slots_per_committee < CYCLE_LENGTH * MIN_COMMITTEE_SIZE \
                and slots_per_committee < CYCLE_LENGTH:
            slots_per_committee *= 2
    o = []
    for i, slot_indices in enumerate(split(shuffle(active_validators, seed), CYCLE_LENGTH)):
        shard_indices = split(slot_indices, committees_per_slot)
        shard_start = crosslinking_start_shard + \
            i * committees_per_slot // slots_per_committee
        o.append([ShardAndCommittee(
            shard = (shard_start + j) % SHARD_COUNT,
            committee = indices
        ) for j, indices in enumerate(shard_indices)])
    return o
```

Here's a diagram of what's going on:

![](http://vitalik.ca/files/ShuffleAndAssign.png?1)

We also define two functions for retrieving data from the state:

```python
def get_shards_and_committees_for_slot(crystallized_state, slot):
    earliest_slot_in_array = crystallized_state.last_state_recalculation_slot - CYCLE_LENGTH
    assert earliest_slot_in_array <= slot < earliest_slot_in_array + CYCLE_LENGTH * 2
    return crystallized_state.shard_and_committee_for_slots[slot - earliest_slot_in_array]

def get_block_hash(active_state, curblock, slot):
    earliest_slot_in_array = curblock.slot - CYCLE_LENGTH * 2
    assert earliest_slot_in_array <= slot < earliest_slot_in_array + CYCLE_LENGTH * 2
    return active_state.recent_block_hashes[slot - earliest_slot_in_array]
```

`get_block_hash(_, _, s)` should always return the block in the chain at slot `s`, and `get_shards_and_committees_for_slot(_, s)` should not change unless the dynasty changes.

We define a function to "add a link" to the validator hash chain, used when a validator is added or removed:

```python
def add_validator_set_change_record(crystallized_state, index, pubkey, flag):
    crystallized_state.validator_set_delta_hash_chain = \
        hash(crystallized_state.validator_set_delta_hash_chain +
             bytes1(flag) + bytes3(index) + bytes32(pubkey))
```

Finally, we abstractly define `int_sqrt(n)` for use in reward/penalty calculations as the largest integer `k` such that `k**2 <= n`. Here is one possible implementation, though clients are free to use their own including standard libraries for [integer square root](https://en.wikipedia.org/wiki/Integer_square_root) if available and meet the specification.

```python
def int_sqrt(n):
    x = n
    y = (x + 1) // 2
    while y < x:
        x = y
        y = (x + n // x) // 2
    return x
```


### On startup

Run the following code:

```python
def on_startup(initial_validator_entries):
    # Induct validators
    validators = []
    for pubkey, proof_of_possession, withdrawal_shard, withdrawal_address, \
            randao_commitment in initial_validator_entries:
        add_validator(validators, pubkey, proof_of_possession,
                      withdrawal_shard, withdrawal_address, randao_commitment)
    # Setup crystallized state
    cs = CrystallizedState()
    x = get_new_shuffling(bytes([0] * 32), validators, 0)
    cs.shard_and_committee_for_slots = x + x
    cs.dynasty = 1
    cs.crosslinks = [CrosslinkRecord(dynasty=0, slot=0, hash=bytes([0] * 32))
                            for i in range(SHARD_COUNT)]
    # Setup active state
    as = ActiveState()
    as.recent_block_hashes = [bytes([0] * 32) for _ in range(CYCLE_LENGTH * 2)]
```

The `CrystallizedState()` and `ActiveState()` constructors should initialize all values to zero bytes, an empty value or an empty array depending on context. The `add_validator` routine is defined below.

### Routine for adding a validator

This routine should be run for every validator that is inducted as part of a log created on the PoW chain [TODO: explain where to check for these logs]. These logs should be processed in the order in which they are emitted by the PoW chain. Define `min_empty_validator(validators)` as a function that returns the lowest validator index `i` such that `validators[i].status == WITHDRAWN`, otherwise `None`.

```python
def add_validator(validators, pubkey, proof_of_possession, withdrawal_shard,
                  withdrawal_address, randao_commitment):
    # if following assert fails, validator induction failed
    # move on to next validator registration log
    assert BLSVerify(pub=pubkey,
                     msg=hash(pubkey),
                     sig=proof_of_possession)
    rec = ValidatorRecord(
        pubkey=pubkey,
        withdrawal_shard=withdrawal_shard,
        withdrawal_address=withdrawal_address,
        randao_commitment=randao_commitment,
        balance=DEPOSIT_SIZE,  # in WEI
        status=PENDING_LOG_IN,
        exit_slot=0
    )
    index = min_empty_validator(validators)
    if index is None:
        validators.append(rec)
        return len(validators) - 1
    else:
        validators[index] = rec
        return index
```

### Per-block processing

This procedure should be carried out every block.

First, set `recent_block_hashes` to the output of the following, where `parent_hash` is the hash of the immediate previous block (ie. must be equal to `ancestor_hashes[0]`):

```python
def get_new_recent_block_hashes(old_block_hashes, parent_slot,
                                current_slot, parent_hash):
    d = current_slot - parent_slot
    return old_block_hashes[d:] + [parent_hash] * min(d, len(old_block_hashes))
```

The output of `get_block_hash` should not change, except that it will no longer throw for `current_slot - 1`, and will now throw for `current_slot - CYCLE_LENGTH * 2 - 1`. Also, check that the block's `ancestor_hashes` array was correctly updated, using the following algorithm:

```python
def update_ancestor_hashes(parent_ancestor_hashes, parent_slot_number, parent_hash):
    new_ancestor_hashes = copy.copy(parent_ancestor_hashes)
    for i in range(32):
        if parent_slot_number % 2**i == 0:
            new_ancestor_hashes[i] = parent_hash
    return new_ancestor_hashes
```

A block can have 0 or more `AttestationRecord` objects

For each one of these attestations:

* Verify that `slot <= parent.slot` and `slot >= max(parent.slot - CYCLE_LENGTH + 1, 0)`
* Verify that the `justified_slot` and `justified_block_hash` given are in the chain and are equal to or earlier than the `last_justified_slot` in the crystallized state.
* Compute `parent_hashes` = `[get_block_hash(active_state, block, slot - CYCLE_LENGTH + i) for i in range(1, CYCLE_LENGTH - len(oblique_parent_hashes) + 1)] + oblique_parent_hashes` (eg, if `CYCLE_LENGTH = 4`, `slot = 5`, the actual block hashes starting from slot 0 are `Z A B C D E F G H I J`, and `oblique_parent_hashes = [D', E']` then `parent_hashes = [B, C, D' E']`). Note that when *creating* an attestation for a block, the hash of that block itself won't yet be in the `active_state`, so you would need to add it explicitly.
* Let `attestation_indices` be `get_shards_and_committees_for_slot(crystallized_state, slot)[x]`, choosing `x` so that `attestation_indices.shard` equals the `shard` value provided to find the set of validators that is creating this attestation record.
* Verify that `len(attester_bitfield) == ceil_div8(len(attestation_indices))`, where `ceil_div8 = (x + 7) // 8`. Verify that bits `len(attestation_indices)....` and higher, if present (i.e. `len(attestation_indices)` is not a multiple of 8), are all zero
* Derive a group public key by adding the public keys of all of the attesters in `attestation_indices` for whom the corresponding bit in `attester_bitfield` (the ith bit is `(attester_bitfield[i // 8] >> (7 - (i %8))) % 2`) equals 1
* Verify that `aggregate_sig` verifies using the group pubkey generated and `hash(slot.to_bytes(8, 'big') + parent_hashes + shard + shard_block_hash + justified_slot.to_bytes(8, 'big'))` as the message.

Extend the list of `AttestationRecord` objects in the `active_state` with those included in the block, ordering the new additions in the same order as they came in the block. Similarly extend the list of `SpecialRecord` objects in the `active_state` with those included in the block.

Let `proposer_index` be the validator index of the `parent.slot % len(get_shards_and_committees_for_slot(crystallized_state, parent.slot)[0].committee)`'th attester in `get_shards_and_committees_for_slot(crystallized_state, parent.slot)[0]`. Verify that an attestation from this validator is part of the first (ie. item 0 in the array) `AttestationRecord` object; this attester can be considered to be the proposer of the parent block. In general, when a block is produced, it is broadcasted at the network layer along with the attestation from its proposer.

Additionally, verify that `hash(block.randao_reveal) == crystallized_state.validators[proposer_index].randao_commitment`, and set `active_state.randao_mix = xor(active_state.randao_mix, block.randao_reveal)` and `crystallized_state.validators[proposer_index].randao_commitment = block.randao_reveal`.

### State recalculations (every `CYCLE_LENGTH` slots)

Repeat while `slot - last_state_recalculation_slot >= CYCLE_LENGTH`:

#### Adjust justified slots and crosslink status

For all slots `s` in `last_state_recalculation_slot - CYCLE_LENGTH ... last_state_recalculation_slot - 1`:

* Determine the total set of validators that attested to that block at least once
* Determine the total balance of these validators. If this value times three equals or exceeds the total balance of all active validators times two, set `last_justified_slot = max(last_justified_slot, s)` and `justified_streak += 1`. Otherwise, set `justified_streak = 0`
* If `justified_streak >= CYCLE_LENGTH + 1`, set `last_finalized_slot = max(last_finalized_slot, s - CYCLE_LENGTH - 1)`

For all (`shard`, `shard_block_hash`) tuples, compute the total deposit size of validators that attested to that block hash for that shard. If this value times three equals or exceeds the total balance of all validators in the committee times two, and the current dynasty exceeds `crosslinks[shard].dynasty`, set `crosslinks[shard] = CrosslinkRecord(dynasty=dynasty, slot=block.last_state_recalculation_slot + CYCLE_LENGTH, hash=shard_block_hash)`.

#### Balance recalculations related to FFG rewards

Let `time_since_finality = block.slot - last_finalized_slot`, and let `B` be the balance of any given validator whose balance we are adjusting, not including any balance changes from this round of state recalculation. Let:

* `total_deposits = sum([v.balance for i, v in enumerate(validators) if i in get_active_validator_indices(validators, dynasty)])` and `total_deposits_in_ETH = total_deposits // 10**18`
* `reward_quotient = BASE_REWARD_QUOTIENT * int_sqrt(total_deposits_in_ETH)` (`1/reward_quotient` is the per-slot max interest rate)
* `quadratic_penalty_quotient = SQRT_E_DROP_TIME**2` (after `D` slots about `D*D/2/quadratic_penalty_quotient` is the portion lost by offline validators)

For each slot `S` in the range `last_state_recalculation_slot - CYCLE_LENGTH ... last_state_recalculation_slot - 1`:

* Let `total_participated_deposits` be the total balance of validators that voted for the correct hash in slot `S` (ie. the hash that actually is the hash of the block at that slot in the current chain); note that in the normal case, every validator will be in one of the `CYCLE_LENGTH` slots following the slot and so can vote for a hash in slot `S`. If `time_since_finality <= 3 * CYCLE_LENGTH`, then adjust participating and non-participating validators' balances as follows:
    * Participating validators gain `B // reward_quotient * (2 * total_participated_deposits - total_deposits) // total_deposits` (note: this may be negative)
    * Nonparticipating validators lose `B // reward_quotient`
* Otherwise, adjust as follows:
    * Participating validators' balances are unchanged
    * Nonparticipating validators lose `B // reward_quotient + B * time_since_finality // quadratic_penalty_quotient`

Validators with `status == PENALIZED` also lose `B // reward_quotient + B * time_since_finality // quadratic_penalty_quotient`.

#### Balance recalculations related to crosslink rewards

For each shard `S` for which a crosslink committee exists in the cycle prior to the most recent cycle (`last_state_recalculation_slot - CYCLE_LENGTH ... last_state_recalculation_slot - 1`), let `V` be the corresponding validator set. Let `B` be the balance of any given validator whose balance we are adjusting, not including any balance changes from this round of state recalculation. For each `S`, `V`:

* Let `total_v_deposits` be the total balance of `V`
* Let `total_participated_v_deposits` be the total balance of the subset of `V` that participated (note that `total_participated_v_deposits <= total_v_deposits`)
* Let `time_since_last_confirmation` be `block.slot - crosslinks[S].slot`
* Adjust balances as follows:
    * If `crosslinks[S].dynasty == dynasty`, no reward adjustments
    * Otherwise, participating validators' balances are increased by `B // reward_quotient * (2 * total_participated_v_deposits - total_v_deposits) // total_v_deposits`, and the balances of non-participating validators are decreased by `B // reward_quotient + B * time_since_last_confirmation // quadratic_penalty_quotient`

Let `committees` be the set of committees processed and `time_since_last_confirmation(c)` be the value of `time_since_last_confirmation` in that committee. Validators with `status == PENALIZED` lose `B // reward_quotient + B * sum([time_since_last_confirmation(c) for c in committees]) // len(committees) // quadratic_penalty_quotient`.

#### Process penalties, logouts and other special objects

For each `SpecialRecord` `obj` in `active_state.pending_specials`:

* **[covers logouts]**: If `obj.kind == 0`, interpret `data[0]` as a validator index as an `int32` and `data[1]` as a signature. If `BLSVerify(pubkey=validators[data[0]].pubkey, msg=hash("bye bye"), sig=data[1])`, and `validators[i].status == LOGGED_IN`, set `validators[i].status = PENDING_EXIT` and `validators[i].exit_slot = current_slot`
* **[covers `NO_DBL_VOTE`, `NO_SURROUND`, `NO_DBL_PROPOSE` slashing conditions]:** If `obj.kind == 1`, interpret `data[0]` as a list of concatenated `int32` values where each value represents an index into `validators`, `data[1]` as the data being signed and `data[2]` as an aggregate signature. Interpret `data[3:6]` similarly. Verify that both signatures are valid, that the two signatures are signing distinct data, and that they are either signing the same slot number, or that one surrounds the other (ie. `source1 < source2 < target2 < target1`). Let `inds` be the list of indices in both signatures; verify that its length is at least 1. For each validator index `v` in `inds`, set their end dynasty to equal the current dynasty plus 1, and if its `status` does not equal `PENALIZED`, then:

1. Set its `exit_slot` to equal the current `slot`
2. Set its `status` to `PENALIZED`
3. Set `crystallized_state.deposits_penalized_in_period[slot // WITHDRAWAL_PERIOD] += validators[v].balance`, extending the array if needed
4. Run `add_validator_set_change_record(crystallized_state, v, validators[v].pubkey, EXIT)`

#### Finally...

* Set `crystallized_state.last_state_recalculation_slot += CYCLE_LENGTH`
* Remove all attestation records older than slot `crystallized_state.last_state_recalculation_slot`
* Empty the `active_state.pending_specials` list
* Set `shard_and_committee_for_slots[:CYCLE_LENGTH] = shard_and_committee_for_slots[CYCLE_LENGTH:]`

### Dynasty transition

A dynasty transition can happen after a state recalculation if all of the following criteria are satisfied:

* `block.slot - crystallized_state.dynasty_start_slot >= MIN_DYNASTY_LENGTH`
* `last_finalized_slot > dynasty_start_slot`
* For every shard `S` in `shard_and_committee_for_slots`, `crosslinks[S].slot > dynasty_start_slot`

Then, run the following algorithm to update the validator set:

```python
def change_validators(validators):
    # The active validator set
    active_validators = get_active_validator_indices(validators, dynasty)
    # The total size of active deposits
    total_deposits = sum([v.balance for i, v in enumerate(validators) if i in active_validators])
    # The maximum total wei that can deposit+withdraw
    max_allowable_change = max(
        DEPOSIT_SIZE * 2,
        total_deposits // MAX_VALIDATOR_CHURN_QUOTIENT
    )
    # Go through the list start to end depositing+withdrawing as many as possible
    total_changed = 0
    for i in range(len(validators)):
        if validators[i].status == PENDING_LOG_IN:
            validators[i].status = LOGGED_IN
            total_changed += DEPOSIT_SIZE
            add_validator_set_change_record(crystallized_state, i, validators[i].pubkey, ENTRY)
        if validators[i].status == PENDING_EXIT:
            validators[i].status = PENDING_WITHDRAW
            validators[i].exit_slot = current_slot
            total_changed += validators[i].balance
            add_validator_set_change_record(crystallized_state, i, validators[i].pubkey, EXIT)
        if total_changed >= max_allowable_change:
            break

    # Calculate the total ETH that has been penalized in the last ~2-3 withdrawal periods
    period_index = current_slot // WITHDRAWAL_PERIOD
    total_penalties = (
        (crystallized_state.deposits_penalized_in_period[period_index]) +
        (crystallized_state.deposits_penalized_in_period[period_index - 1] if period_index >= 1 else 0) +
        (crystallized_state.deposits_penalized_in_period[period_index - 2] if period_index >= 2 else 0)
    )
    # Separate loop to withdraw validators that have been logged out for long enough, and
    # calculate their penalties if they were slashed
    for i in range(len(validators)):
        if validators[i].status in (PENDING_WITHDRAW, PENALIZED) and current_slot >= validators[i].exit_slot + WITHDRAWAL_PERIOD:
            if validators[i].status == PENALIZED:
                validators[i].balance -= validators[i].balance * min(total_penalties * 3, total_deposits) // total_deposits
            validators[i].status = WITHDRAWN

            withdraw_amount = validators[i].balance
            ...
            # STUB: withdraw to shard chain
```

Finally:

<<<<<<< HEAD
* Set `last_dynasty_start_slot = crystallized_state.last_state_recalculation_slot`
* Set `crystallized_state.dynasty += 1`
* Let `next_start_shard = (shard_and_committee_for_slots[-1][-1].shard + 1) % SHARD_COUNT`
* Set `shard_and_committee_for_slots[CYCLE_LENGTH:] = get_new_shuffling(block.ancestor_hashes[0], validators, next_start_shard)`
=======
* Set `last_dynasty_start = crystallized_state.last_state_recalculation`
* Set `crystallized_state.current_dynasty += 1`
* Let `next_start_shard = (shard_and_committee_for_slots[-1][-1].shard_id + 1) % SHARD_COUNT`
* Set `shard_and_committee_for_slots[CYCLE_LENGTH:] = get_new_shuffling(active_state.randao_mix, validators, next_start_shard)`
>>>>>>> 9c255c34

### TODO

Note: This spec is ~60% complete.

**Missing**

* [ ] Specify how `crystallized_state_root` and `active_state_root` are constructed, including Merklelisation logic for light clients
* [ ] Specify the rules around acceptable values for `pow_chain_reference`
* [ ] Specify the shard chain blocks, blobs, proposers, etc.
* [ ] Specify the rules for forced deregistrations
* [ ] Specify the various assumptions (global clock, networking latency, validator honesty, validator liveness, etc.)
* [ ] Specify (in a separate Vyper file) the registration contract on the PoW chain
* [ ] Specify the bootstrapping logic for the beacon chain genesis (e.g. specify a minimum number validators before the genesis block)
* [ ] Specify the logic for proofs of custody, including slashing conditions
* [ ] Add an appendix about the BLS12-381 curve
* [ ] Add an appendix on gossip networks and the offchain signature aggregation logic
* [ ] Add a glossary (in a separate `glossary.md`) to comprehensively and precisely define all the terms
* [ ] Undergo peer review, security audits and formal verification

**Possible rework/additions**

* [ ] Replace the IMD fork choice rule with LMD
* [ ] Merklelise `crystallized_state_root` and `active_state_root` into a single root
* [ ] Replace Blake with a STARK-friendly hash function
* [ ] Get rid of dynasties
* [ ] Reduce the slot duration to 8 seconds
* [ ] Allow for the delayed inclusion of aggregated signatures
* [ ] Use a separate networking-optimised serialisation format for networking
* [ ] Harden RANDAO against orphaned reveals
* [ ] Introduce a RANDAO slashing condition for early leakage
* [ ] Use a separate hash function for the proof of possession
* [ ] Rework the `ShardAndCommittee` data structures
* [ ] Add a double-batched Merkle accumulator for historical beacon chain blocks
* [ ] Allow for deposits larger than 32 ETH, as well as deposit top-ups
* [ ] Add penalties for a deposit below 32 ETH (or some other threshold)
* [ ] Add a `SpecialRecord` to (re)register
* [ ] Rework the document for readability
* [ ] Clearly document the various edge cases, e.g. with committee sizing

# Appendix
## Appendix A - Hash function

We aim to have a STARK-friendly hash function `hash(x)` for the production launch of the beacon chain. While the standardisation process for a STARK-friendly hash function takes place—led by STARKware, who will produce a detailed report with recommendations—we use `BLAKE2b-512` as a placeholder. Specifically, we set `hash(x) := BLAKE2b-512(x)[0:32]` where the `BLAKE2b-512` algorithm is defined in [RFC 7693](https://tools.ietf.org/html/rfc7693) and the input `x` is of type `bytes`.

## Copyright
Copyright and related rights waived via [CC0](https://creativecommons.org/publicdomain/zero/1.0/).<|MERGE_RESOLUTION|>--- conflicted
+++ resolved
@@ -142,17 +142,12 @@
     'recent_block_hashes': ['hash32'],
     # Attestations not yet processed
     'pending_attestations': [AttestationRecord],
-<<<<<<< HEAD
     # Specials not yet been processed
     'pending_specials': [SpecialRecord]
-=======
-    # Special objects that have not yet been processed
-    'pending_specials': [SpecialObject],
     # Most recent 2 * CYCLE_LENGTH block hashes, older to newer
     'recent_block_hashes': ['hash32'],
     # RANDAO state
     'randao_mix': 'hash32'
->>>>>>> 9c255c34
 }
 ```
 
@@ -607,17 +602,10 @@
 
 Finally:
 
-<<<<<<< HEAD
 * Set `last_dynasty_start_slot = crystallized_state.last_state_recalculation_slot`
 * Set `crystallized_state.dynasty += 1`
 * Let `next_start_shard = (shard_and_committee_for_slots[-1][-1].shard + 1) % SHARD_COUNT`
-* Set `shard_and_committee_for_slots[CYCLE_LENGTH:] = get_new_shuffling(block.ancestor_hashes[0], validators, next_start_shard)`
-=======
-* Set `last_dynasty_start = crystallized_state.last_state_recalculation`
-* Set `crystallized_state.current_dynasty += 1`
-* Let `next_start_shard = (shard_and_committee_for_slots[-1][-1].shard_id + 1) % SHARD_COUNT`
 * Set `shard_and_committee_for_slots[CYCLE_LENGTH:] = get_new_shuffling(active_state.randao_mix, validators, next_start_shard)`
->>>>>>> 9c255c34
 
 ### TODO
 
