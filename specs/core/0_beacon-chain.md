--- conflicted
+++ resolved
@@ -780,7 +780,7 @@
 ### Routine for removing a validator
 
 ```python
-def exit_validator(index, state, block, penalize, current_slot):
+def exit_validator(index, state, penalize, current_slot):
     validator = state.validators[index]
     validator.exit_slot = current_slot
     validator.exit_seq = state.current_exit_seq
@@ -789,7 +789,7 @@
         validator.status = PENALIZED
         whistleblower_xfer_amount = validator.deposit // SLASHING_WHISTLEBLOWER_REWARD_DENOMINATOR
         validator.deposit -= whistleblower_xfer_amount
-        get_beacon_proposer(state, block.slot).deposit += whistleblower_xfer_amount
+        get_beacon_proposer(state, slot).deposit += whistleblower_xfer_amount
         state.deposits_penalized_in_period[current_slot // COLLECTIVE_PENALTY_CALCULATION_PERIOD] += validator.balance
     else:
         validator.status = PENDING_EXIT
@@ -903,7 +903,7 @@
 * Let `fork_version = pre_fork_version if block.slot < fork_slot_number else post_fork_version`. Verify that `BLSVerify(pubkey=validators[data.validator_index].pubkey, msg=hash(LOGOUT_MESSAGE + bytes8(fork_version)), sig=data.signature)`
 * Verify that `validators[validator_index].status == ACTIVE`.
 
-Run `exit_validator(data.validator_index, state, block, penalize=False, current_slot=block.slot)`.
+Run `exit_validator(data.validator_index, state, penalize=False, current_slot=block.slot)`.
 
 #### CASPER_SLASHING
 
@@ -922,11 +922,7 @@
 * Let `intersection = [x for x in indices(vote1) if x in indices(vote2)]`. Verify that `len(intersection) >= 1`.
 * Verify that either `vote1.data.justified_slot + 1 < vote2.data.justified_slot + 1 == vote2.data.slot < vote1.data.slot` or `vote1.data.slot == vote2.data.slot`.
 
-<<<<<<< HEAD
 For each validator index `v` in `intersection`, if `state.validators[v].status` does not equal `PENALIZED`, then run `exit_validator(v, state, penalize=True, current_slot=block.slot)`.
-=======
-For each validator index `v` in `intersection`, if `state.validators[v].status` does not equal `PENALIZED`, then run `exit_validator(v, state, block, penalize=True, current_slot=block.slot)`
->>>>>>> 745524b7
 
 #### PROPOSER_SLASHING
 
@@ -1192,7 +1188,7 @@
 
 * Remove all attestation records older than slot `state.last_state_recalculation_slot`
 * Empty the `state.pending_specials` list
-* For any validator with index `v` with balance less than `MIN_ONLINE_DEPOSIT_SIZE` and status `ACTIVE`, run `exit_validator(v, state, block, penalize=False, current_slot=block.slot)`
+* For any validator with index `v` with balance less than `MIN_ONLINE_DEPOSIT_SIZE` and status `ACTIVE`, run `exit_validator(v, state, penalize=False, current_slot=block.slot)`
 * Set `state.recent_block_hashes = state.recent_block_hashes[CYCLE_LENGTH:]`
 * Set `state.last_state_recalculation_slot += CYCLE_LENGTH`
 
