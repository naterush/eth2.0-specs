# Ethereum 2.0 Phase 0 -- The Beacon Chain

**Notice**: This document is a work-in-progress for researchers and implementers.

## Table of contents
<!-- TOC -->

- [Ethereum 2.0 Phase 0 -- The Beacon Chain](#ethereum-20-phase-0----the-beacon-chain)
    - [Table of contents](#table-of-contents)
    - [Introduction](#introduction)
    - [Notation](#notation)
    - [Terminology](#terminology)
    - [Constants](#constants)
        - [Misc](#misc)
        - [Deposit contract](#deposit-contract)
        - [Gwei values](#gwei-values)
        - [Initial values](#initial-values)
        - [Time parameters](#time-parameters)
        - [State list lengths](#state-list-lengths)
        - [Reward and penalty quotients](#reward-and-penalty-quotients)
        - [Max operations per block](#max-operations-per-block)
        - [Signature domains](#signature-domains)
    - [Data structures](#data-structures)
        - [Misc dependencies](#misc-dependencies)
            - [`Fork`](#fork)
            - [`Crosslink`](#crosslink)
            - [`Eth1Data`](#eth1data)
            - [`AttestationData`](#attestationdata)
            - [`AttestationDataAndCustodyBit`](#attestationdataandcustodybit)
            - [`IndexedAttestation`](#indexedattestation)
            - [`DepositData`](#depositdata)
            - [`BeaconBlockHeader`](#beaconblockheader)
            - [`Validator`](#validator)
            - [`PendingAttestation`](#pendingattestation)
            - [`HistoricalBatch`](#historicalbatch)
        - [Beacon operations](#beacon-operations)
            - [`ProposerSlashing`](#proposerslashing)
            - [`AttesterSlashing`](#attesterslashing)
            - [`Attestation`](#attestation)
            - [`Deposit`](#deposit)
            - [`VoluntaryExit`](#voluntaryexit)
            - [`Transfer`](#transfer)
        - [Beacon blocks](#beacon-blocks)
            - [`BeaconBlockBody`](#beaconblockbody)
            - [`BeaconBlock`](#beaconblock)
        - [Beacon state](#beacon-state)
            - [`BeaconState`](#beaconstate)
    - [Custom types](#custom-types)
    - [Helper functions](#helper-functions)
        - [`xor`](#xor)
        - [`hash`](#hash)
        - [`hash_tree_root`](#hash_tree_root)
        - [`signing_root`](#signing_root)
        - [`slot_to_epoch`](#slot_to_epoch)
        - [`get_previous_epoch`](#get_previous_epoch)
        - [`get_current_epoch`](#get_current_epoch)
        - [`get_epoch_start_slot`](#get_epoch_start_slot)
        - [`is_active_validator`](#is_active_validator)
        - [`is_slashable_validator`](#is_slashable_validator)
        - [`get_active_validator_indices`](#get_active_validator_indices)
        - [`increase_balance`](#increase_balance)
        - [`decrease_balance`](#decrease_balance)
        - [`get_epoch_committee_count`](#get_epoch_committee_count)
        - [`get_shard_delta`](#get_shard_delta)
        - [`get_epoch_start_shard`](#get_epoch_start_shard)
        - [`get_attestation_data_slot`](#get_attestation_data_slot)
        - [`get_block_root_at_slot`](#get_block_root_at_slot)
        - [`get_block_root`](#get_block_root)
        - [`get_randao_mix`](#get_randao_mix)
        - [`get_active_index_root`](#get_active_index_root)
        - [`generate_seed`](#generate_seed)
        - [`get_beacon_proposer_index`](#get_beacon_proposer_index)
        - [`verify_merkle_branch`](#verify_merkle_branch)
        - [`get_shuffled_index`](#get_shuffled_index)
        - [`compute_committee`](#compute_committee)
        - [`get_crosslink_committee`](#get_crosslink_committee)
        - [`get_attesting_indices`](#get_attesting_indices)
        - [`int_to_bytes`](#int_to_bytes)
        - [`bytes_to_int`](#bytes_to_int)
        - [`get_total_balance`](#get_total_balance)
        - [`get_domain`](#get_domain)
        - [`get_bitfield_bit`](#get_bitfield_bit)
        - [`verify_bitfield`](#verify_bitfield)
        - [`convert_to_indexed`](#convert_to_indexed)
        - [`validate_indexed_attestation`](#validate_indexed_attestation)
        - [`is_slashable_attestation_data`](#is_slashable_attestation_data)
        - [`integer_squareroot`](#integer_squareroot)
        - [`get_delayed_activation_exit_epoch`](#get_delayed_activation_exit_epoch)
        - [`get_churn_limit`](#get_churn_limit)
        - [`bls_verify`](#bls_verify)
        - [`bls_verify_multiple`](#bls_verify_multiple)
        - [`bls_aggregate_pubkeys`](#bls_aggregate_pubkeys)
        - [Routines for updating validator status](#routines-for-updating-validator-status)
            - [`initiate_validator_exit`](#initiate_validator_exit)
            - [`slash_validator`](#slash_validator)
    - [Genesis](#genesis)
        - [`Eth2Genesis`](#eth2genesis)
        - [Genesis state](#genesis-state)
        - [Genesis block](#genesis-block)
    - [Beacon chain state transition function](#beacon-chain-state-transition-function)
        - [Epoch processing](#epoch-processing)
            - [Helper functions](#helper-functions-1)
            - [Justification and finalization](#justification-and-finalization)
            - [Crosslinks](#crosslinks)
            - [Rewards and penalties](#rewards-and-penalties)
            - [Registry updates](#registry-updates)
            - [Slashings](#slashings)
            - [Final updates](#final-updates)
        - [Block processing](#block-processing)
            - [Block header](#block-header)
            - [RANDAO](#randao)
            - [Eth1 data](#eth1-data)
            - [Operations](#operations)
                - [Proposer slashings](#proposer-slashings)
                - [Attester slashings](#attester-slashings)
                - [Attestations](#attestations)
                - [Deposits](#deposits)
                - [Voluntary exits](#voluntary-exits)
                - [Transfers](#transfers)
            - [State root verification](#state-root-verification)

<!-- /TOC -->

## Introduction

This document represents the specification for Phase 0 of Ethereum 2.0 -- The Beacon Chain.

At the core of Ethereum 2.0 is a system chain called the "beacon chain". The beacon chain stores and manages the registry of [validators](#dfn-validator). In the initial deployment phases of Ethereum 2.0, the only mechanism to become a [validator](#dfn-validator) is to make a one-way ETH transaction to a deposit contract on Ethereum 1.0. Activation as a [validator](#dfn-validator) happens when Ethereum 1.0 deposit receipts are processed by the beacon chain, the activation balance is reached, and a queuing process is completed. Exit is either voluntary or done forcibly as a penalty for misbehavior.

The primary source of load on the beacon chain is "attestations". Attestations are simultaneously availability votes for a shard block and proof-of-stake votes for a beacon block. A sufficient number of attestations for the same shard block create a "crosslink", confirming the shard segment up to that shard block into the beacon chain. Crosslinks also serve as infrastructure for asynchronous cross-shard communication.

## Notation

Code snippets appearing in `this style` are to be interpreted as Python code.

## Terminology

* **Validator**<a id="dfn-validator"></a>—a registered participant in the beacon chain. You can become one by sending ether into the Ethereum 1.0 deposit contract.
* **Active validator**<a id="dfn-active-validator"></a>—an active participant in the Ethereum 2.0 consensus invited to, among other things, propose and attest to blocks and vote for crosslinks.
* **Committee**—a (pseudo-) randomly sampled subset of [active validators](#dfn-active-validator). When a committee is referred to collectively, as in "this committee attests to X", this is assumed to mean "some subset of that committee that contains enough [validators](#dfn-validator) that the protocol recognizes it as representing the committee".
* **Proposer**—the [validator](#dfn-validator) that creates a beacon chain block.
* **Attester**—a [validator](#dfn-validator) that is part of a committee that needs to sign off on a beacon chain block while simultaneously creating a link (crosslink) to a recent shard block on a particular shard chain.
* **Beacon chain**—the central PoS chain that is the base of the sharding system.
* **Shard chain**—one of the chains on which user transactions take place and account data is stored.
* **Block root**—a 32-byte Merkle root of a beacon chain block or shard chain block. Previously called "block hash".
* **Crosslink**—a set of signatures from a committee attesting to a block in a shard chain that can be included into the beacon chain. Crosslinks are the main means by which the beacon chain "learns about" the updated state of shard chains.
* **Slot**—a period during which one proposer has the ability to create a beacon chain block and some attesters have the ability to make attestations.
* **Epoch**—an aligned span of slots during which all [validators](#dfn-validator) get exactly one chance to make an attestation.
* **Finalized**, **justified**—see the [Casper FFG paper](https://arxiv.org/abs/1710.09437).
* **Withdrawal period**—the number of slots between a [validator](#dfn-validator) exit and the [validator](#dfn-validator) balance being withdrawable.
* **Genesis time**—the Unix time of the genesis beacon chain block at slot 0.

## Constants

*Note*: The default mainnet values for the constants are included here for spec-design purposes.
The different configurations for mainnet, testnets, and YAML-based testing can be found in the `configs/constant_presets/` directory.
These configurations are updated for releases, but may be out of sync during `dev` changes.

### Misc

| Name | Value |
| - | - |
| `SHARD_COUNT` | `2**10` (= 1,024) |
| `TARGET_COMMITTEE_SIZE` | `2**7` (= 128) |
| `MAX_INDICES_PER_ATTESTATION` | `2**12` (= 4,096) |
| `MIN_PER_EPOCH_CHURN_LIMIT` | `2**2` (= 4) |
| `CHURN_LIMIT_QUOTIENT` | `2**16` (= 65,536) |
| `BASE_REWARDS_PER_EPOCH` | `5` |
| `SHUFFLE_ROUND_COUNT` | `90` |

* For the safety of crosslinks `TARGET_COMMITTEE_SIZE` exceeds [the recommended minimum committee size of 111](https://vitalik.ca/files/Ithaca201807_Sharding.pdf); with sufficient active validators (at least `SLOTS_PER_EPOCH * TARGET_COMMITTEE_SIZE`), the shuffling algorithm ensures committee sizes of at least `TARGET_COMMITTEE_SIZE`. (Unbiasable randomness with a Verifiable Delay Function (VDF) will improve committee robustness and lower the safe minimum committee size.)

### Deposit contract

| Name | Value |
| - | - |
| `DEPOSIT_CONTRACT_TREE_DEPTH` | `2**5` (= 32) |

### Gwei values

| Name | Value | Unit |
| - | - | :-: |
| `MIN_DEPOSIT_AMOUNT` | `2**0 * 10**9` (= 1,000,000,000) | Gwei |
| `MAX_EFFECTIVE_BALANCE` | `2**5 * 10**9` (= 32,000,000,000) | Gwei |
| `EJECTION_BALANCE` | `2**4 * 10**9` (= 16,000,000,000) | Gwei |
| `EFFECTIVE_BALANCE_INCREMENT` | `2**0 * 10**9` (= 1,000,000,000) | Gwei |

### Initial values

| Name | Value |
| - | - |
| `GENESIS_SLOT` | `0` |
| `GENESIS_EPOCH` | `0` |
| `FAR_FUTURE_EPOCH` | `2**64 - 1` |
| `ZERO_HASH` | `b'\x00' * 32` |
| `BLS_WITHDRAWAL_PREFIX` | `0` |

### Time parameters

| Name | Value | Unit | Duration |
| - | - | :-: | :-: |
| `MIN_ATTESTATION_INCLUSION_DELAY` | `2**2` (= 4) | slots | 24 seconds |
| `SLOTS_PER_EPOCH` | `2**6` (= 64) | slots | 6.4 minutes |
| `MIN_SEED_LOOKAHEAD` | `2**0` (= 1) | epochs | 6.4 minutes |
| `ACTIVATION_EXIT_DELAY` | `2**2` (= 4) | epochs | 25.6 minutes |
| `SLOTS_PER_ETH1_VOTING_PERIOD` | `2**10` (= 1,024) | slots | ~1.7 hours |
| `SLOTS_PER_HISTORICAL_ROOT` | `2**13` (= 8,192) | slots | ~13 hours |
| `MIN_VALIDATOR_WITHDRAWABILITY_DELAY` | `2**8` (= 256) | epochs | ~27 hours |
| `PERSISTENT_COMMITTEE_PERIOD` | `2**11` (= 2,048)  | epochs | 9 days  |
| `MAX_EPOCHS_PER_CROSSLINK` | `2**6` (= 64) | epochs | ~7 hours |
| `MIN_EPOCHS_TO_INACTIVITY_PENALTY` | `2**2` (= 4) | epochs | 25.6 minutes |

* `MAX_EPOCHS_PER_CROSSLINK` should be a small constant times `SHARD_COUNT // SLOTS_PER_EPOCH`

### State list lengths

| Name | Value | Unit | Duration |
| - | - | :-: | :-: |
| `LATEST_RANDAO_MIXES_LENGTH` | `2**13` (= 8,192) | epochs | ~36 days |
| `LATEST_ACTIVE_INDEX_ROOTS_LENGTH` | `2**13` (= 8,192) | epochs | ~36 days |
| `LATEST_SLASHED_EXIT_LENGTH` | `2**13` (= 8,192) | epochs | ~36 days |

### Reward and penalty quotients

| Name | Value |
| - | - |
| `BASE_REWARD_QUOTIENT` | `2**5` (= 32) |
| `WHISTLEBLOWING_REWARD_QUOTIENT` | `2**9` (= 512) |
| `PROPOSER_REWARD_QUOTIENT` | `2**3` (= 8) |
| `INACTIVITY_PENALTY_QUOTIENT` | `2**25` (= 33,554,432) |
| `MIN_SLASHING_PENALTY_QUOTIENT` | `2**5` (= 32) |

* **The `BASE_REWARD_QUOTIENT` is NOT final. Once all other protocol details are finalized, it will be adjusted to target a theoretical maximum total issuance of `2**21` ETH per year if `2**27` ETH is validating (and therefore `2**20` per year if `2**25` ETH is validating, etc.)**
* The `INACTIVITY_PENALTY_QUOTIENT` equals `INVERSE_SQRT_E_DROP_TIME**2` where `INVERSE_SQRT_E_DROP_TIME := 2**12 epochs` (~18 days) is the time it takes the inactivity penalty to reduce the balance of non-participating [validators](#dfn-validator) to about `1/sqrt(e) ~= 60.6%`. Indeed, the balance retained by offline [validators](#dfn-validator) after `n` epochs is about `(1 - 1/INACTIVITY_PENALTY_QUOTIENT)**(n**2/2)` so after `INVERSE_SQRT_E_DROP_TIME` epochs it is roughly `(1 - 1/INACTIVITY_PENALTY_QUOTIENT)**(INACTIVITY_PENALTY_QUOTIENT/2) ~= 1/sqrt(e)`.

### Max operations per block

| Name | Value |
| - | - |
| `MAX_PROPOSER_SLASHINGS` | `2**4` (= 16) |
| `MAX_ATTESTER_SLASHINGS` | `2**0` (= 1) |
| `MAX_ATTESTATIONS` | `2**7` (= 128) |
| `MAX_DEPOSITS` | `2**4` (= 16) |
| `MAX_VOLUNTARY_EXITS` | `2**4` (= 16) |
| `MAX_TRANSFERS` | `0` |

### Signature domains

| Name | Value |
| - | - |
| `DOMAIN_BEACON_PROPOSER` | `0` |
| `DOMAIN_RANDAO` | `1` |
| `DOMAIN_ATTESTATION` | `2` |
| `DOMAIN_DEPOSIT` | `3` |
| `DOMAIN_VOLUNTARY_EXIT` | `4` |
| `DOMAIN_TRANSFER` | `5` |

## Data structures

The following data structures are defined as [SimpleSerialize (SSZ)](../simple-serialize.md) objects.

The types are defined topologically to aid in facilitating an executable version of the spec.

### Misc dependencies

#### `Fork`

```python
{
    # Previous fork version
    'previous_version': 'bytes4',
    # Current fork version
    'current_version': 'bytes4',
    # Fork epoch number
    'epoch': 'uint64',
}
```

#### `Crosslink`

```python
{
    # Shard number
    'shard': 'uint64',
    # Epoch number
    'epoch': 'uint64',
    # Root of the previous crosslink
    'parent_root': 'bytes32',
    # Root of the crosslinked shard data since the previous crosslink
    'data_root': 'bytes32',
}
```

#### `Eth1Data`

```python
{
    # Root of the deposit tree
    'deposit_root': 'bytes32',
    # Total number of deposits
    'deposit_count': 'uint64',
    # Block hash
    'block_hash': 'bytes32',
}
```

#### `AttestationData`

```python
{
    # LMD GHOST vote
    'beacon_block_root': 'bytes32',

    # FFG vote
    'source_epoch': 'uint64',
    'source_root': 'bytes32',
    'target_epoch': 'uint64',
    'target_root': 'bytes32',

    # Crosslink vote
    'crosslink': Crosslink,
}
```

#### `AttestationDataAndCustodyBit`

```python
{
    # Attestation data
    'data': AttestationData,
    # Custody bit
    'custody_bit': 'bool',
}
```

#### `IndexedAttestation`

```python
{
    # Validator indices
    'custody_bit_0_indices': ['uint64'],
    'custody_bit_1_indices': ['uint64'],
    # Attestation data
    'data': AttestationData,
    # Aggregate signature
    'signature': 'bytes96',
}
```

#### `DepositData`

```python
{
    # BLS pubkey
    'pubkey': 'bytes48',
    # Withdrawal credentials
    'withdrawal_credentials': 'bytes32',
    # Amount in Gwei
    'amount': 'uint64',
    # Container self-signature
    'signature': 'bytes96',
}
```

#### `BeaconBlockHeader`

```python
{
    'slot': 'uint64',
    'parent_root': 'bytes32',
    'state_root': 'bytes32',
    'body_root': 'bytes32',
    'signature': 'bytes96',
}
```
#### `Validator`

```python
{
    # BLS public key
    'pubkey': 'bytes48',
    # Withdrawal credentials
    'withdrawal_credentials': 'bytes32',
    # Epoch when became eligible for activation
    'activation_eligibility_epoch': 'uint64',
    # Epoch when validator activated
    'activation_epoch': 'uint64',
    # Epoch when validator exited
    'exit_epoch': 'uint64',
    # Epoch when validator is eligible to withdraw
    'withdrawable_epoch': 'uint64',
    # Was the validator slashed
    'slashed': 'bool',
    # Effective balance
    'effective_balance': 'uint64',
}
```

#### `PendingAttestation`

```python
{
    # Attester aggregation bitfield
    'aggregation_bitfield': 'bytes',
    # Attestation data
    'data': AttestationData,
    # Inclusion delay
    'inclusion_delay': 'uint64',
    # Proposer index
    'proposer_index': 'uint64',
}
```

#### `HistoricalBatch`

```python
{
    # Block roots
    'block_roots': ['bytes32', SLOTS_PER_HISTORICAL_ROOT],
    # State roots
    'state_roots': ['bytes32', SLOTS_PER_HISTORICAL_ROOT],
}
```

### Beacon operations

#### `ProposerSlashing`

```python
{
    # Proposer index
    'proposer_index': 'uint64',
    # First block header
    'header_1': BeaconBlockHeader,
    # Second block header
    'header_2': BeaconBlockHeader,
}
```

#### `AttesterSlashing`

```python
{
    # First attestation
    'attestation_1': IndexedAttestation,
    # Second attestation
    'attestation_2': IndexedAttestation,
}
```

#### `Attestation`

```python
{
    # Attester aggregation bitfield
    'aggregation_bitfield': 'bytes',
    # Attestation data
    'data': AttestationData,
    # Custody bitfield
    'custody_bitfield': 'bytes',
    # BLS aggregate signature
    'signature': 'bytes96',
}
```

#### `Deposit`

```python
{
    # Branch in the deposit tree
    'proof': ['bytes32', DEPOSIT_CONTRACT_TREE_DEPTH],
    # Index in the deposit tree
    'index': 'uint64',
    # Data
    'data': DepositData,
}
```

#### `VoluntaryExit`

```python
{
    # Minimum epoch for processing exit
    'epoch': 'uint64',
    # Index of the exiting validator
    'validator_index': 'uint64',
    # Validator signature
    'signature': 'bytes96',
}
```

#### `Transfer`

```python
{
    # Sender index
    'sender': 'uint64',
    # Recipient index
    'recipient': 'uint64',
    # Amount in Gwei
    'amount': 'uint64',
    # Fee in Gwei for block proposer
    'fee': 'uint64',
    # Inclusion slot
    'slot': 'uint64',
    # Sender withdrawal pubkey
    'pubkey': 'bytes48',
    # Sender signature
    'signature': 'bytes96',
}
```

### Beacon blocks

#### `BeaconBlockBody`

```python
{
    'randao_reveal': 'bytes96',
    'eth1_data': Eth1Data,
    'graffiti': 'bytes32',
    'proposer_slashings': [ProposerSlashing],
    'attester_slashings': [AttesterSlashing],
    'attestations': [Attestation],
    'deposits': [Deposit],
    'voluntary_exits': [VoluntaryExit],
    'transfers': [Transfer],
}
```

#### `BeaconBlock`

```python
{
    # Header
    'slot': 'uint64',
    'parent_root': 'bytes32',
    'state_root': 'bytes32',
    'body': BeaconBlockBody,
    'signature': 'bytes96',
}
```

### Beacon state

#### `BeaconState`

```python
{
    # Misc
    'slot': 'uint64',
    'genesis_time': 'uint64',
    'fork': Fork,  # For versioning hard forks

    # Validator registry
    'validator_registry': [Validator],
    'balances': ['uint64'],

    # Randomness and committees
    'latest_randao_mixes': ['bytes32', LATEST_RANDAO_MIXES_LENGTH],
    'latest_start_shard': 'uint64',

    # Finality
    'previous_epoch_attestations': [PendingAttestation],
    'current_epoch_attestations': [PendingAttestation],
    'previous_justified_epoch': 'uint64',
    'current_justified_epoch': 'uint64',
    'previous_justified_root': 'bytes32',
    'current_justified_root': 'bytes32',
    'justification_bitfield': 'uint64',
    'finalized_epoch': 'uint64',
    'finalized_root': 'bytes32',

    # Recent state
    'current_crosslinks': [Crosslink, SHARD_COUNT],
    'previous_crosslinks': [Crosslink, SHARD_COUNT],
    'latest_block_roots': ['bytes32', SLOTS_PER_HISTORICAL_ROOT],
    'latest_state_roots': ['bytes32', SLOTS_PER_HISTORICAL_ROOT],
    'latest_active_index_roots': ['bytes32', LATEST_ACTIVE_INDEX_ROOTS_LENGTH],
    # Balances slashed at every withdrawal period
    'latest_slashed_balances': ['uint64', LATEST_SLASHED_EXIT_LENGTH],
    # `latest_block_header.state_root == ZERO_HASH` temporarily
    'latest_block_header': BeaconBlockHeader,
    'historical_roots': ['bytes32'],

    # Ethereum 1.0 chain data
    'latest_eth1_data': Eth1Data,
    'eth1_data_votes': [Eth1Data],
    'deposit_index': 'uint64',
}
```

## Custom types

We define the following Python custom types for type hinting and readability:

| Name | SSZ equivalent | Description |
| - | - | - |
| `Slot` | `uint64` | a slot number |
| `Epoch` | `uint64` | an epoch number |
| `Shard` | `uint64` | a shard number |
| `ValidatorIndex` | `uint64` | a validator registry index |
| `Gwei` | `uint64` | an amount in Gwei |
| `Bytes32` | `bytes32` | 32 bytes of binary data |
| `BLSPubkey` | `bytes48` | a BLS12-381 public key |
| `BLSSignature` | `bytes96` | a BLS12-381 signature |

## Helper functions

*Note*: The definitions below are for specification purposes and are not necessarily optimal implementations.

### `xor`

```python
def xor(bytes1: Bytes32, bytes2: Bytes32) -> Bytes32:
    return bytes(a ^ b for a, b in zip(bytes1, bytes2))
```

### `hash`

The `hash` function is SHA256.

*Note*: We aim to migrate to a S[T/N]ARK-friendly hash function in a future Ethereum 2.0 deployment phase.

### `hash_tree_root`

`def hash_tree_root(object: SSZSerializable) -> Bytes32` is a function for hashing objects into a single root utilizing a hash tree structure. `hash_tree_root` is defined in the [SimpleSerialize spec](../simple-serialize.md#merkleization).

### `signing_root`

`def signing_root(object: SSZContainer) -> Bytes32` is a function defined in the [SimpleSerialize spec](../simple-serialize.md#self-signed-containers) to compute signing messages.

### `slot_to_epoch`

```python
def slot_to_epoch(slot: Slot) -> Epoch:
    """
    Return the epoch number of the given ``slot``.
    """
    return slot // SLOTS_PER_EPOCH
```

### `get_previous_epoch`

```python
def get_previous_epoch(state: BeaconState) -> Epoch:
    """`
    Return the previous epoch of the given ``state``.
    Return the current epoch if it's genesis epoch.
    """
    current_epoch = get_current_epoch(state)
    return (current_epoch - 1) if current_epoch > GENESIS_EPOCH else current_epoch
```

### `get_current_epoch`

```python
def get_current_epoch(state: BeaconState) -> Epoch:
    """
    Return the current epoch of the given ``state``.
    """
    return slot_to_epoch(state.slot)
```

### `get_epoch_start_slot`

```python
def get_epoch_start_slot(epoch: Epoch) -> Slot:
    """
    Return the starting slot of the given ``epoch``.
    """
    return epoch * SLOTS_PER_EPOCH
```

### `is_active_validator`

```python
def is_active_validator(validator: Validator, epoch: Epoch) -> bool:
    """
    Check if ``validator`` is active.
    """
    return validator.activation_epoch <= epoch < validator.exit_epoch
```

### `is_slashable_validator`

```python
def is_slashable_validator(validator: Validator, epoch: Epoch) -> bool:
    """
    Check if ``validator`` is slashable.
    """
    return validator.slashed is False and (validator.activation_epoch <= epoch < validator.withdrawable_epoch)
```

### `get_active_validator_indices`

```python
def get_active_validator_indices(state: BeaconState, epoch: Epoch) -> List[ValidatorIndex]:
    """
    Get active validator indices at ``epoch``.
    """
    return [i for i, v in enumerate(state.validator_registry) if is_active_validator(v, epoch)]
```

### `increase_balance`

```python
def increase_balance(state: BeaconState, index: ValidatorIndex, delta: Gwei) -> None:
    """
    Increase validator balance by ``delta``.
    """
    state.balances[index] += delta
```

### `decrease_balance`

```python
def decrease_balance(state: BeaconState, index: ValidatorIndex, delta: Gwei) -> None:
    """
    Decrease validator balance by ``delta`` with underflow protection.
    """
    state.balances[index] = 0 if delta > state.balances[index] else state.balances[index] - delta
```

### `get_epoch_committee_count`

```python
def get_epoch_committee_count(state: BeaconState, epoch: Epoch) -> int:
    """
    Return the number of committees at ``epoch``.
    """
    active_validator_indices = get_active_validator_indices(state, epoch)
    return max(
        1,
        min(
            SHARD_COUNT // SLOTS_PER_EPOCH,
            len(active_validator_indices) // SLOTS_PER_EPOCH // TARGET_COMMITTEE_SIZE,
        )
    ) * SLOTS_PER_EPOCH
```

### `get_shard_delta`

```python
def get_shard_delta(state: BeaconState, epoch: Epoch) -> int:
    """
    Return the number of shards to increment ``state.latest_start_shard`` during ``epoch``.
    """
    return min(get_epoch_committee_count(state, epoch), SHARD_COUNT - SHARD_COUNT // SLOTS_PER_EPOCH)
```

### `get_epoch_start_shard`

```python
def get_epoch_start_shard(state: BeaconState, epoch: Epoch) -> Shard:
    assert epoch <= get_current_epoch(state) + 1
    check_epoch = get_current_epoch(state) + 1
    shard = (state.latest_start_shard + get_shard_delta(state, get_current_epoch(state))) % SHARD_COUNT
    while check_epoch > epoch:
        check_epoch -= 1
        shard = (shard + SHARD_COUNT - get_shard_delta(state, check_epoch)) % SHARD_COUNT
    return shard
```

### `get_attestation_data_slot`

```python
def get_attestation_data_slot(state: BeaconState, data: AttestationData) -> Slot:
    committee_count = get_epoch_committee_count(state, data.target_epoch)
    offset = (data.crosslink.shard + SHARD_COUNT - get_epoch_start_shard(state, data.target_epoch)) % SHARD_COUNT
    return get_epoch_start_slot(data.target_epoch) + offset // (committee_count // SLOTS_PER_EPOCH)
```

### `get_block_root_at_slot`

```python
def get_block_root_at_slot(state: BeaconState,
                           slot: Slot) -> Bytes32:
    """
    Return the block root at a recent ``slot``.
    """
    assert slot < state.slot <= slot + SLOTS_PER_HISTORICAL_ROOT
    return state.latest_block_roots[slot % SLOTS_PER_HISTORICAL_ROOT]
```

### `get_block_root`

```python
def get_block_root(state: BeaconState,
                   epoch: Epoch) -> Bytes32:
    """
    Return the block root at a recent ``epoch``.
    """
    return get_block_root_at_slot(state, get_epoch_start_slot(epoch))
```

### `get_randao_mix`

```python
def get_randao_mix(state: BeaconState,
                   epoch: Epoch) -> Bytes32:
    """
    Return the randao mix at a recent ``epoch``.
    ``epoch`` expected to be between (current_epoch - LATEST_RANDAO_MIXES_LENGTH, current_epoch].
    """
    return state.latest_randao_mixes[epoch % LATEST_RANDAO_MIXES_LENGTH]
```

### `get_active_index_root`

```python
def get_active_index_root(state: BeaconState,
                          epoch: Epoch) -> Bytes32:
    """
    Return the index root at a recent ``epoch``.
    ``epoch`` expected to be between
    (current_epoch - LATEST_ACTIVE_INDEX_ROOTS_LENGTH + ACTIVATION_EXIT_DELAY, current_epoch + ACTIVATION_EXIT_DELAY].
    """
    return state.latest_active_index_roots[epoch % LATEST_ACTIVE_INDEX_ROOTS_LENGTH]
```

### `generate_seed`

```python
def generate_seed(state: BeaconState,
                  epoch: Epoch) -> Bytes32:
    """
    Generate a seed for the given ``epoch``.
    """
    return hash(
        get_randao_mix(state, epoch + LATEST_RANDAO_MIXES_LENGTH - MIN_SEED_LOOKAHEAD) +
        get_active_index_root(state, epoch) +
        int_to_bytes(epoch, length=32)
    )
```

### `get_beacon_proposer_index`

```python
def get_beacon_proposer_index(state: BeaconState) -> ValidatorIndex:
    """
    Return the current beacon proposer index.
    """
    epoch = get_current_epoch(state)
    committees_per_slot = get_epoch_committee_count(state, epoch) // SLOTS_PER_EPOCH
    offset = committees_per_slot * (state.slot % SLOTS_PER_EPOCH)
    shard = (get_epoch_start_shard(state, epoch) + offset) % SHARD_COUNT
    first_committee = get_crosslink_committee(state, epoch, shard)
    MAX_RANDOM_BYTE = 2**8 - 1
    seed = generate_seed(state, epoch)
    i = 0
    while True:
        candidate_index = first_committee[(epoch + i) % len(first_committee)]
        random_byte = hash(seed + int_to_bytes(i // 32, length=8))[i % 32]
        effective_balance = state.validator_registry[candidate_index].effective_balance
        if effective_balance * MAX_RANDOM_BYTE >= MAX_EFFECTIVE_BALANCE * random_byte:
            return candidate_index
        i += 1
```

### `verify_merkle_branch`

```python
def verify_merkle_branch(leaf: Bytes32, proof: List[Bytes32], depth: int, index: int, root: Bytes32) -> bool:
    """
    Verify that the given ``leaf`` is on the merkle branch ``proof``
    starting with the given ``root``.
    """
    value = leaf
    for i in range(depth):
        if index // (2**i) % 2:
            value = hash(proof[i] + value)
        else:
            value = hash(value + proof[i])
    return value == root
```

### `get_shuffled_index`

```python
def get_shuffled_index(index: ValidatorIndex, index_count: int, seed: Bytes32) -> ValidatorIndex:
    """
    Return the shuffled validator index corresponding to ``seed`` (and ``index_count``).
    """
    assert index < index_count
    assert index_count <= 2**40

    # Swap or not (https://link.springer.com/content/pdf/10.1007%2F978-3-642-32009-5_1.pdf)
    # See the 'generalized domain' algorithm on page 3
    for round in range(SHUFFLE_ROUND_COUNT):
        pivot = bytes_to_int(hash(seed + int_to_bytes(round, length=1))[0:8]) % index_count
        flip = (pivot - index) % index_count
        position = max(index, flip)
        source = hash(seed + int_to_bytes(round, length=1) + int_to_bytes(position // 256, length=4))
        byte = source[(position % 256) // 8]
        bit = (byte >> (position % 8)) % 2
        index = flip if bit else index

    return index
```

### `compute_committee`

```python
def compute_committee(indices: List[ValidatorIndex], seed: Bytes32, index: int, count: int) -> List[ValidatorIndex]:
    start = (len(indices) * index) // count
    end = (len(indices) * (index + 1)) // count
    return [indices[get_shuffled_index(i, len(indices), seed)] for i in range(start, end)]
```

### `get_crosslink_committee`

```python
def get_crosslink_committee(state: BeaconState, epoch: Epoch, shard: Shard) -> List[ValidatorIndex]:
    return compute_committee(
        indices=get_active_validator_indices(state, epoch),
        seed=generate_seed(state, epoch),
        index=(shard + SHARD_COUNT - get_epoch_start_shard(state, epoch)) % SHARD_COUNT,
        count=get_epoch_committee_count(state, epoch),
    )
```

### `get_attesting_indices`

```python
def get_attesting_indices(state: BeaconState,
                          attestation_data: AttestationData,
                          bitfield: bytes) -> List[ValidatorIndex]:
    """
    Return the sorted attesting indices corresponding to ``attestation_data`` and ``bitfield``.
    """
    committee = get_crosslink_committee(state, attestation_data.target_epoch, attestation_data.crosslink.shard)
    assert verify_bitfield(bitfield, len(committee))
    return sorted([index for i, index in enumerate(committee) if get_bitfield_bit(bitfield, i) == 0b1])
```

### `int_to_bytes`

```python
def int_to_bytes(integer: int, length: int) -> bytes:
    return integer.to_bytes(length, 'little')
```

### `bytes_to_int`

```python
def bytes_to_int(data: bytes) -> int:
    return int.from_bytes(data, 'little')
```

### `get_total_balance`

```python
def get_total_balance(state: BeaconState, indices: List[ValidatorIndex]) -> Gwei:
    """
    Return the combined effective balance of an array of ``validators``.
    """
    return sum([state.validator_registry[index].effective_balance for index in indices])
```

### `get_domain`

```python
def get_domain(state: BeaconState,
               domain_type: int,
               message_epoch: int=None) -> int:
    """
    Return the signature domain (fork version concatenated with domain type) of a message.
    """
    epoch = get_current_epoch(state) if message_epoch is None else message_epoch
    fork_version = state.fork.previous_version if epoch < state.fork.epoch else state.fork.current_version
    return bytes_to_int(fork_version + int_to_bytes(domain_type, length=4))
```

### `get_bitfield_bit`

```python
def get_bitfield_bit(bitfield: bytes, i: int) -> int:
    """
    Extract the bit in ``bitfield`` at position ``i``.
    """
    return (bitfield[i // 8] >> (i % 8)) % 2
```

### `verify_bitfield`

```python
def verify_bitfield(bitfield: bytes, committee_size: int) -> bool:
    """
    Verify ``bitfield`` against the ``committee_size``.
    """
    if len(bitfield) != (committee_size + 7) // 8:
        return False

    # Check `bitfield` is padded with zero bits only
    for i in range(committee_size, len(bitfield) * 8):
        if get_bitfield_bit(bitfield, i) == 0b1:
            return False

    return True
```

### `convert_to_indexed`

```python
def convert_to_indexed(state: BeaconState, attestation: Attestation) -> IndexedAttestation:
    """
    Convert ``attestation`` to (almost) indexed-verifiable form.
    """
    attesting_indices = get_attesting_indices(state, attestation.data, attestation.aggregation_bitfield)
    custody_bit_1_indices = get_attesting_indices(state, attestation.data, attestation.custody_bitfield)
    custody_bit_0_indices = [index for index in attesting_indices if index not in custody_bit_1_indices]

    return IndexedAttestation(
        custody_bit_0_indices=custody_bit_0_indices,
        custody_bit_1_indices=custody_bit_1_indices,
        data=attestation.data,
        signature=attestation.signature,
    )
```

### `validate_indexed_attestation`

```python
def validate_indexed_attestation(state: BeaconState, indexed_attestation: IndexedAttestation) -> None:
    """
    Verify validity of ``indexed_attestation``.
    """
    bit_0_indices = indexed_attestation.custody_bit_0_indices
    bit_1_indices = indexed_attestation.custody_bit_1_indices

    # Verify no index has custody bit equal to 1 [to be removed in phase 1]
    assert len(bit_1_indices) == 0
    # Verify max number of indices
    assert len(bit_0_indices) + len(bit_1_indices) <= MAX_INDICES_PER_ATTESTATION
    # Verify index sets are disjoint
    assert len(set(bit_0_indices).intersection(bit_1_indices)) == 0
    # Verify indices are sorted
    assert bit_0_indices == sorted(bit_0_indices) and bit_1_indices == sorted(bit_1_indices)
    # Verify aggregate signature
    assert bls_verify_multiple(
        pubkeys=[
            bls_aggregate_pubkeys([state.validator_registry[i].pubkey for i in bit_0_indices]),
            bls_aggregate_pubkeys([state.validator_registry[i].pubkey for i in bit_1_indices]),
        ],
        message_hashes=[
            hash_tree_root(AttestationDataAndCustodyBit(data=indexed_attestation.data, custody_bit=0b0)),
            hash_tree_root(AttestationDataAndCustodyBit(data=indexed_attestation.data, custody_bit=0b1)),
        ],
        signature=indexed_attestation.signature,
        domain=get_domain(state, DOMAIN_ATTESTATION, indexed_attestation.data.target_epoch),
    )
```

### `is_slashable_attestation_data`

```python
def is_slashable_attestation_data(data_1: AttestationData, data_2: AttestationData) -> bool:
    """
    Check if ``data_1`` and ``data_2`` are slashable according to Casper FFG rules.
    """
    return (
        # Double vote
        (data_1 != data_2 and data_1.target_epoch == data_2.target_epoch) or
        # Surround vote
        (data_1.source_epoch < data_2.source_epoch and data_2.target_epoch < data_1.target_epoch)
    )
```

### `integer_squareroot`

```python
def integer_squareroot(n: int) -> int:
    """
    The largest integer ``x`` such that ``x**2`` is less than or equal to ``n``.
    """
    assert n >= 0
    x = n
    y = (x + 1) // 2
    while y < x:
        x = y
        y = (x + n // x) // 2
    return x
```

### `get_delayed_activation_exit_epoch`

```python
def get_delayed_activation_exit_epoch(epoch: Epoch) -> Epoch:
    """
    Return the epoch at which an activation or exit triggered in ``epoch`` takes effect.
    """
    return epoch + 1 + ACTIVATION_EXIT_DELAY
```

### `get_churn_limit`

```python
def get_churn_limit(state: BeaconState) -> int:
    """
    Return the churn limit based on the active validator count.
    """
    return max(
        MIN_PER_EPOCH_CHURN_LIMIT,
        len(get_active_validator_indices(state, get_current_epoch(state))) // CHURN_LIMIT_QUOTIENT
    )
```

### `bls_verify`

`bls_verify` is a function for verifying a BLS signature, defined in the [BLS Signature spec](../bls_signature.md#bls_verify).

### `bls_verify_multiple`

`bls_verify_multiple` is a function for verifying a BLS signature constructed from multiple messages, defined in the [BLS Signature spec](../bls_signature.md#bls_verify_multiple).

### `bls_aggregate_pubkeys`

`bls_aggregate_pubkeys` is a function for aggregating multiple BLS public keys into a single aggregate key, defined in the [BLS Signature spec](../bls_signature.md#bls_aggregate_pubkeys).

### Routines for updating validator status

*Note*: All functions in this section mutate `state`.

#### `initiate_validator_exit`

```python
def initiate_validator_exit(state: BeaconState, index: ValidatorIndex) -> None:
    """
    Initiate the exit of the validator of the given ``index``.
    """
    # Return if validator already initiated exit
    validator = state.validator_registry[index]
    if validator.exit_epoch != FAR_FUTURE_EPOCH:
        return

    # Compute exit queue epoch
    exit_epochs = [v.exit_epoch for v in state.validator_registry if v.exit_epoch != FAR_FUTURE_EPOCH]
    exit_queue_epoch = max(exit_epochs + [get_delayed_activation_exit_epoch(get_current_epoch(state))])
    exit_queue_churn = len([v for v in state.validator_registry if v.exit_epoch == exit_queue_epoch])
    if exit_queue_churn >= get_churn_limit(state):
        exit_queue_epoch += 1

    # Set validator exit epoch and withdrawable epoch
    validator.exit_epoch = exit_queue_epoch
    validator.withdrawable_epoch = validator.exit_epoch + MIN_VALIDATOR_WITHDRAWABILITY_DELAY
```

#### `slash_validator`

```python
def slash_validator(state: BeaconState,
                    slashed_index: ValidatorIndex,
                    whistleblower_index: ValidatorIndex=None) -> None:
    """
    Slash the validator with index ``slashed_index``.
    """
    current_epoch = get_current_epoch(state)
    initiate_validator_exit(state, slashed_index)
    state.validator_registry[slashed_index].slashed = True
    state.validator_registry[slashed_index].withdrawable_epoch = current_epoch + LATEST_SLASHED_EXIT_LENGTH
    slashed_balance = state.validator_registry[slashed_index].effective_balance
    state.latest_slashed_balances[current_epoch % LATEST_SLASHED_EXIT_LENGTH] += slashed_balance

    proposer_index = get_beacon_proposer_index(state)
    if whistleblower_index is None:
        whistleblower_index = proposer_index
    whistleblowing_reward = slashed_balance // WHISTLEBLOWING_REWARD_QUOTIENT
    proposer_reward = whistleblowing_reward // PROPOSER_REWARD_QUOTIENT
    increase_balance(state, proposer_index, proposer_reward)
    increase_balance(state, whistleblower_index, whistleblowing_reward - proposer_reward)
    decrease_balance(state, slashed_index, whistleblowing_reward)
```

## Genesis

### `Eth2Genesis`

When enough deposits of size `MAX_EFFECTIVE_BALANCE` have been made to the deposit contract an `Eth2Genesis` log is emitted triggering the genesis of the beacon chain. Let:

* `eth2genesis` be the object corresponding to `Eth2Genesis`
* `genesis_eth1_data` be object of type `Eth1Data` where
    * `genesis_eth1_data.deposit_root = eth2genesis.deposit_root`
    * `genesis_eth1_data.deposit_count = eth2genesis.deposit_count`
    * `genesis_eth1_data.block_hash` is the hash of the Ethereum 1.0 block that emitted the `Eth2Genesis` log
* `genesis_deposits` be the object of type `List[Deposit]` with deposits ordered chronologically up to and including the deposit that triggered the `Eth2Genesis` log

### Genesis state

Let `genesis_state = get_genesis_beacon_state(genesis_deposits, eth2genesis.genesis_time, genesis_eth1_data)`.

```python
def get_genesis_beacon_state(deposits: List[Deposit], genesis_time: int, genesis_eth1_data: Eth1Data) -> BeaconState:
    state = BeaconState(genesis_time=genesis_time, latest_eth1_data=genesis_eth1_data)

    # Process genesis deposits
    for deposit in deposits:
        process_deposit(state, deposit)

    # Process genesis activations
    for validator in state.validator_registry:
        if validator.effective_balance >= MAX_EFFECTIVE_BALANCE:
            validator.activation_eligibility_epoch = GENESIS_EPOCH
            validator.activation_epoch = GENESIS_EPOCH

    # Populate latest_active_index_roots
    genesis_active_index_root = hash_tree_root(get_active_validator_indices(state, GENESIS_EPOCH))
    for index in range(LATEST_ACTIVE_INDEX_ROOTS_LENGTH):
        state.latest_active_index_roots[index] = genesis_active_index_root

    return state
```

### Genesis block

Let `genesis_block = BeaconBlock(state_root=hash_tree_root(genesis_state))`.

## Beacon chain state transition function

The post-state corresponding to a pre-state `state` and a block `block` is defined as `state_transition(state, block)`. State transitions that trigger an unhandled excpetion (e.g. a failed `assert` or an out-of-range list access) are considered invalid.

```python
def state_transition(state: BeaconState, block: BeaconBlock) -> BeaconState:
    # Process slots (including those with no blocks) since block
    process_slots(state, block.slot)
    # Process block
    process_block(state, block)
    # Return post-state
    return state
```

```python
def process_slots(state: BeaconState, slot: Slot) -> None:
    assert state.slot < slot
    while state.slot < slot:
        process_slot(state)
        # Process epoch on the first slot of the next epoch
        if (state.slot + 1) % SLOTS_PER_EPOCH == 0:
            process_epoch(state)
        state.slot += 1
```

```python
def process_slot(state: BeaconState) -> None:
    # Cache state root
    previous_state_root = hash_tree_root(state)
    state.latest_state_roots[state.slot % SLOTS_PER_HISTORICAL_ROOT] = previous_state_root

    # Cache latest block header state root
    if state.latest_block_header.state_root == ZERO_HASH:
        state.latest_block_header.state_root = previous_state_root

    # Cache block root
    previous_block_root = signing_root(state.latest_block_header)
    state.latest_block_roots[state.slot % SLOTS_PER_HISTORICAL_ROOT] = previous_block_root

```

### Epoch processing

```python
def process_epoch(state: BeaconState) -> None:
    process_justification_and_finalization(state)
    process_crosslinks(state)
    process_rewards_and_penalties(state)
    process_registry_updates(state)
    process_slashings(state)
    process_final_updates(state)
```

#### Helper functions

```python
def get_total_active_balance(state: BeaconState) -> Gwei:
    return get_total_balance(state, get_active_validator_indices(state, get_current_epoch(state)))
```

```python
def get_matching_source_attestations(state: BeaconState, epoch: Epoch) -> List[PendingAttestation]:
    assert epoch in (get_current_epoch(state), get_previous_epoch(state))
    return state.current_epoch_attestations if epoch == get_current_epoch(state) else state.previous_epoch_attestations
```

```python
def get_matching_target_attestations(state: BeaconState, epoch: Epoch) -> List[PendingAttestation]:
    return [
        a for a in get_matching_source_attestations(state, epoch)
        if a.data.target_root == get_block_root(state, epoch)
    ]
```

```python
def get_matching_head_attestations(state: BeaconState, epoch: Epoch) -> List[PendingAttestation]:
    return [
        a for a in get_matching_source_attestations(state, epoch)
        if a.data.beacon_block_root == get_block_root_at_slot(state, get_attestation_data_slot(state, a.data))
    ]
```

```python
def get_unslashed_attesting_indices(state: BeaconState,
                                    attestations: List[PendingAttestation]) -> List[ValidatorIndex]:
    output = set()
    for a in attestations:
        output = output.union(get_attesting_indices(state, a.data, a.aggregation_bitfield))
    return sorted(filter(lambda index: not state.validator_registry[index].slashed, list(output)))
```

```python
def get_attesting_balance(state: BeaconState, attestations: List[PendingAttestation]) -> Gwei:
    return get_total_balance(state, get_unslashed_attesting_indices(state, attestations))
```

```python
def get_winning_crosslink_and_attesting_indices(state: BeaconState,
                                                epoch: Epoch,
                                                shard: Shard) -> Tuple[Crosslink, List[ValidatorIndex]]:
    attestations = [a for a in get_matching_source_attestations(state, epoch) if a.data.crosslink.shard == shard]
    crosslinks = list(filter(
        lambda c: hash_tree_root(state.current_crosslinks[shard]) in (c.parent_root, hash_tree_root(c)),
        [a.data.crosslink for a in attestations]
    ))
    # Winning crosslink has the crosslink data root with the most balance voting for it (ties broken lexicographically)
    winning_crosslink = max(crosslinks, key=lambda c: (
        get_attesting_balance(state, [a for a in attestations if a.data.crosslink == c]), c.data_root
    ), default=Crosslink())
    winning_attestations = [a for a in attestations if a.data.crosslink == winning_crosslink]
    return winning_crosslink, get_unslashed_attesting_indices(state, winning_attestations)
```

#### Justification and finalization

```python
def process_justification_and_finalization(state: BeaconState) -> None:
    if get_current_epoch(state) <= GENESIS_EPOCH + 1:
        return

    previous_epoch = get_previous_epoch(state)
    current_epoch = get_current_epoch(state)
    old_previous_justified_epoch = state.previous_justified_epoch
    old_current_justified_epoch = state.current_justified_epoch

    # Process justifications
    state.previous_justified_epoch = state.current_justified_epoch
    state.previous_justified_root = state.current_justified_root
    state.justification_bitfield = (state.justification_bitfield << 1) % 2**64
    previous_epoch_matching_target_balance = get_attesting_balance(
        state, get_matching_target_attestations(state, previous_epoch)
    )
    if previous_epoch_matching_target_balance * 3 >= get_total_active_balance(state) * 2:
        state.current_justified_epoch = previous_epoch
        state.current_justified_root = get_block_root(state, state.current_justified_epoch)
        state.justification_bitfield |= (1 << 1)
    current_epoch_matching_target_balance = get_attesting_balance(
        state, get_matching_target_attestations(state, current_epoch)
    )
    if current_epoch_matching_target_balance * 3 >= get_total_active_balance(state) * 2:
        state.current_justified_epoch = current_epoch
        state.current_justified_root = get_block_root(state, state.current_justified_epoch)
        state.justification_bitfield |= (1 << 0)

    # Process finalizations
    bitfield = state.justification_bitfield
    # The 2nd/3rd/4th most recent epochs are justified, the 2nd using the 4th as source
    if (bitfield >> 1) % 8 == 0b111 and old_previous_justified_epoch == current_epoch - 3:
        state.finalized_epoch = old_previous_justified_epoch
        state.finalized_root = get_block_root(state, state.finalized_epoch)
    # The 2nd/3rd most recent epochs are justified, the 2nd using the 3rd as source
    if (bitfield >> 1) % 4 == 0b11 and old_previous_justified_epoch == current_epoch - 2:
        state.finalized_epoch = old_previous_justified_epoch
        state.finalized_root = get_block_root(state, state.finalized_epoch)
    # The 1st/2nd/3rd most recent epochs are justified, the 1st using the 3rd as source
    if (bitfield >> 0) % 8 == 0b111 and old_current_justified_epoch == current_epoch - 2:
        state.finalized_epoch = old_current_justified_epoch
        state.finalized_root = get_block_root(state, state.finalized_epoch)
    # The 1st/2nd most recent epochs are justified, the 1st using the 2nd as source
    if (bitfield >> 0) % 4 == 0b11 and old_current_justified_epoch == current_epoch - 1:
        state.finalized_epoch = old_current_justified_epoch
        state.finalized_root = get_block_root(state, state.finalized_epoch)
```

#### Crosslinks

```python
def process_crosslinks(state: BeaconState) -> None:
    state.previous_crosslinks = [c for c in state.current_crosslinks]
    for epoch in (get_previous_epoch(state), get_current_epoch(state)):
        for offset in range(get_epoch_committee_count(state, epoch)):
            shard = (get_epoch_start_shard(state, epoch) + offset) % SHARD_COUNT
            crosslink_committee = get_crosslink_committee(state, epoch, shard)
            winning_crosslink, attesting_indices = get_winning_crosslink_and_attesting_indices(state, epoch, shard)
            if 3 * get_total_balance(state, attesting_indices) >= 2 * get_total_balance(state, crosslink_committee):
                state.current_crosslinks[shard] = winning_crosslink
```

#### Rewards and penalties

```python
def get_base_reward(state: BeaconState, index: ValidatorIndex) -> Gwei:
    adjusted_quotient = integer_squareroot(get_total_active_balance(state)) // BASE_REWARD_QUOTIENT
    if adjusted_quotient == 0:
        return 0
    return state.validator_registry[index].effective_balance // adjusted_quotient // BASE_REWARDS_PER_EPOCH
```

```python
def get_attestation_deltas(state: BeaconState) -> Tuple[List[Gwei], List[Gwei]]:
    previous_epoch = get_previous_epoch(state)
    total_balance = get_total_active_balance(state)
    rewards = [0 for _ in range(len(state.validator_registry))]
    penalties = [0 for _ in range(len(state.validator_registry))]
    eligible_validator_indices = [
        index for index, v in enumerate(state.validator_registry)
        if is_active_validator(v, previous_epoch) or (v.slashed and previous_epoch + 1 < v.withdrawable_epoch)
    ]

    # Micro-incentives for matching FFG source, FFG target, and head
    matching_source_attestations = get_matching_source_attestations(state, previous_epoch)
    matching_target_attestations = get_matching_target_attestations(state, previous_epoch)
    matching_head_attestations = get_matching_head_attestations(state, previous_epoch)
    for attestations in (matching_source_attestations, matching_target_attestations, matching_head_attestations):
        unslashed_attesting_indices = get_unslashed_attesting_indices(state, attestations)
        attesting_balance = get_attesting_balance(state, attestations)
        for index in eligible_validator_indices:
            if index in unslashed_attesting_indices:
                rewards[index] += get_base_reward(state, index) * attesting_balance // total_balance
            else:
                penalties[index] += get_base_reward(state, index)

    # Proposer and inclusion delay micro-rewards
    for index in get_unslashed_attesting_indices(state, matching_source_attestations):
        attestation = min([
            a for a in matching_source_attestations
            if index in get_attesting_indices(state, a.data, a.aggregation_bitfield)
        ], key=lambda a: a.inclusion_delay)
        rewards[attestation.proposer_index] += get_base_reward(state, index) // PROPOSER_REWARD_QUOTIENT
        rewards[index] += get_base_reward(state, index) * MIN_ATTESTATION_INCLUSION_DELAY // attestation.inclusion_delay

    # Inactivity penalty
    finality_delay = previous_epoch - state.finalized_epoch
    if finality_delay > MIN_EPOCHS_TO_INACTIVITY_PENALTY:
        matching_target_attesting_indices = get_unslashed_attesting_indices(state, matching_target_attestations)
        for index in eligible_validator_indices:
            penalties[index] += BASE_REWARDS_PER_EPOCH * get_base_reward(state, index)
            if index not in matching_target_attesting_indices:
                penalties[index] += (
                    state.validator_registry[index].effective_balance * finality_delay // INACTIVITY_PENALTY_QUOTIENT
                )

    return rewards, penalties
```

```python
def get_crosslink_deltas(state: BeaconState) -> Tuple[List[Gwei], List[Gwei]]:
    rewards = [0 for index in range(len(state.validator_registry))]
    penalties = [0 for index in range(len(state.validator_registry))]
    epoch = get_previous_epoch(state)
    for offset in range(get_epoch_committee_count(state, epoch)):
        shard = (get_epoch_start_shard(state, epoch) + offset) % SHARD_COUNT
        crosslink_committee = get_crosslink_committee(state, epoch, shard)
        winning_crosslink, attesting_indices = get_winning_crosslink_and_attesting_indices(state, epoch, shard)
        attesting_balance = get_total_balance(state, attesting_indices)
        committee_balance = get_total_balance(state, crosslink_committee)
        for index in crosslink_committee:
            base_reward = get_base_reward(state, index)
            if index in attesting_indices:
                rewards[index] += base_reward * attesting_balance // committee_balance
            else:
                penalties[index] += base_reward
    return rewards, penalties
```

```python
def process_rewards_and_penalties(state: BeaconState) -> None:
    if get_current_epoch(state) == GENESIS_EPOCH:
        return

    rewards1, penalties1 = get_attestation_deltas(state)
    rewards2, penalties2 = get_crosslink_deltas(state)
    for i in range(len(state.validator_registry)):
        increase_balance(state, i, rewards1[i] + rewards2[i])
        decrease_balance(state, i, penalties1[i] + penalties2[i])
```

#### Registry updates

```python
def process_registry_updates(state: BeaconState) -> None:
    # Process activation eligibility and ejections
    for index, validator in enumerate(state.validator_registry):
        if (
            validator.activation_eligibility_epoch == FAR_FUTURE_EPOCH and
            validator.effective_balance >= MAX_EFFECTIVE_BALANCE
        ):
            validator.activation_eligibility_epoch = get_current_epoch(state)

        if is_active_validator(validator, get_current_epoch(state)) and validator.effective_balance <= EJECTION_BALANCE:
            initiate_validator_exit(state, index)

    # Queue validators eligible for activation and not dequeued for activation prior to finalized epoch
    activation_queue = sorted([
        index for index, validator in enumerate(state.validator_registry) if
        validator.activation_eligibility_epoch != FAR_FUTURE_EPOCH and
        validator.activation_epoch >= get_delayed_activation_exit_epoch(state.finalized_epoch)
    ], key=lambda index: state.validator_registry[index].activation_eligibility_epoch)
    # Dequeued validators for activation up to churn limit (without resetting activation epoch)
    for index in activation_queue[:get_churn_limit(state)]:
        validator = state.validator_registry[index]
        if validator.activation_epoch == FAR_FUTURE_EPOCH:
            validator.activation_epoch = get_delayed_activation_exit_epoch(get_current_epoch(state))
```

#### Slashings

```python
def process_slashings(state: BeaconState) -> None:
    current_epoch = get_current_epoch(state)
    active_validator_indices = get_active_validator_indices(state, current_epoch)
    total_balance = get_total_balance(state, active_validator_indices)

    # Compute `total_penalties`
    total_at_start = state.latest_slashed_balances[(current_epoch + 1) % LATEST_SLASHED_EXIT_LENGTH]
    total_at_end = state.latest_slashed_balances[current_epoch % LATEST_SLASHED_EXIT_LENGTH]
    total_penalties = total_at_end - total_at_start

    for index, validator in enumerate(state.validator_registry):
        if validator.slashed and current_epoch == validator.withdrawable_epoch - LATEST_SLASHED_EXIT_LENGTH // 2:
            penalty = max(
                validator.effective_balance * min(total_penalties * 3, total_balance) // total_balance,
                validator.effective_balance // MIN_SLASHING_PENALTY_QUOTIENT
            )
            decrease_balance(state, index, penalty)
```

#### Final updates

```python
def process_final_updates(state: BeaconState) -> None:
    current_epoch = get_current_epoch(state)
    next_epoch = current_epoch + 1
    # Reset eth1 data votes
    if (state.slot + 1) % SLOTS_PER_ETH1_VOTING_PERIOD == 0:
        state.eth1_data_votes = []
    # Update effective balances with hysteresis
    for index, validator in enumerate(state.validator_registry):
        balance = state.balances[index]
        HALF_INCREMENT = EFFECTIVE_BALANCE_INCREMENT // 2
        if balance < validator.effective_balance or validator.effective_balance + 3 * HALF_INCREMENT < balance:
            validator.effective_balance = min(balance - balance % EFFECTIVE_BALANCE_INCREMENT, MAX_EFFECTIVE_BALANCE)
    # Update start shard
    state.latest_start_shard = (state.latest_start_shard + get_shard_delta(state, current_epoch)) % SHARD_COUNT
    # Set active index root
    index_root_position = (next_epoch + ACTIVATION_EXIT_DELAY) % LATEST_ACTIVE_INDEX_ROOTS_LENGTH
    state.latest_active_index_roots[index_root_position] = hash_tree_root(
        get_active_validator_indices(state, next_epoch + ACTIVATION_EXIT_DELAY)
    )
    # Set total slashed balances
    state.latest_slashed_balances[next_epoch % LATEST_SLASHED_EXIT_LENGTH] = (
        state.latest_slashed_balances[current_epoch % LATEST_SLASHED_EXIT_LENGTH]
    )
    # Set randao mix
    state.latest_randao_mixes[next_epoch % LATEST_RANDAO_MIXES_LENGTH] = get_randao_mix(state, current_epoch)
    # Set historical root accumulator
    if next_epoch % (SLOTS_PER_HISTORICAL_ROOT // SLOTS_PER_EPOCH) == 0:
        historical_batch = HistoricalBatch(
            block_roots=state.latest_block_roots,
            state_roots=state.latest_state_roots,
        )
        state.historical_roots.append(hash_tree_root(historical_batch))
    # Rotate current/previous epoch attestations
    state.previous_epoch_attestations = state.current_epoch_attestations
    state.current_epoch_attestations = []
```

### Block processing

```python
def process_block(state: BeaconState, block: BeaconBlock) -> None:
    process_block_header(state, block)
    process_randao(state, block.body)
    process_eth1_data(state, block.body)
    process_operations(state, block.body)
    # process_state_root(state, block)
```

#### Block header

```python
def process_block_header(state: BeaconState, block: BeaconBlock) -> None:
    # Verify that the slots match
    assert block.slot == state.slot
    # Verify that the parent matches
    assert block.parent_root == signing_root(state.latest_block_header)
    # Save current block as the new latest block
    state.latest_block_header = BeaconBlockHeader(
        slot=block.slot,
        parent_root=block.parent_root,
        body_root=hash_tree_root(block.body),
    )
    # Verify proposer is not slashed
    proposer = state.validator_registry[get_beacon_proposer_index(state)]
    assert not proposer.slashed
    # Verify proposer signature
    assert bls_verify(proposer.pubkey, signing_root(block), block.signature, get_domain(state, DOMAIN_BEACON_PROPOSER))
```

#### RANDAO

```python
def process_randao(state: BeaconState, body: BeaconBlockBody) -> None:
    proposer = state.validator_registry[get_beacon_proposer_index(state)]
    # Verify that the provided randao value is valid
<<<<<<< HEAD
    assert bls_verify(proposer.pubkey, hash_tree_root(get_current_epoch(state)), body.randao_reveal, get_domain(state, DOMAIN_RANDAO))
=======
    assert bls_verify(
        proposer.pubkey,
        hash_tree_root(get_current_epoch(state)),
        block.body.randao_reveal,
        get_domain(state, DOMAIN_RANDAO),
    )
>>>>>>> 204bbbbe
    # Mix it in
    state.latest_randao_mixes[get_current_epoch(state) % LATEST_RANDAO_MIXES_LENGTH] = (
        xor(get_randao_mix(state, get_current_epoch(state)),
            hash(body.randao_reveal))
    )
```

#### Eth1 data

```python
def process_eth1_data(state: BeaconState, body: BeaconBlockBody) -> None:
    state.eth1_data_votes.append(body.eth1_data)
    if state.eth1_data_votes.count(body.eth1_data) * 2 > SLOTS_PER_ETH1_VOTING_PERIOD:
        state.latest_eth1_data = body.eth1_data
```

#### Operations

```python
def process_operations(state: BeaconState, body: BeaconBlockBody) -> None:
    # Verify that outstanding deposits are processed up to the maximum number of deposits
    assert len(body.deposits) == min(MAX_DEPOSITS, state.latest_eth1_data.deposit_count - state.deposit_index)
    # Verify that there are no duplicate transfers
    assert len(body.transfers) == len(set(body.transfers))

    for operations, max_operations, function in (
        (body.proposer_slashings, MAX_PROPOSER_SLASHINGS, process_proposer_slashing),
        (body.attester_slashings, MAX_ATTESTER_SLASHINGS, process_attester_slashing),
        (body.attestations, MAX_ATTESTATIONS, process_attestation),
        (body.deposits, MAX_DEPOSITS, process_deposit),
        (body.voluntary_exits, MAX_VOLUNTARY_EXITS, process_voluntary_exit),
        (body.transfers, MAX_TRANSFERS, process_transfer),
    ):
        assert len(operations) <= max_operations
        for operation in operations:
            function(state, operation)
```

##### Proposer slashings

```python
def process_proposer_slashing(state: BeaconState, proposer_slashing: ProposerSlashing) -> None:
    """
    Process ``ProposerSlashing`` operation.
    """
    proposer = state.validator_registry[proposer_slashing.proposer_index]
    # Verify that the epoch is the same
    assert slot_to_epoch(proposer_slashing.header_1.slot) == slot_to_epoch(proposer_slashing.header_2.slot)
    # But the headers are different
    assert proposer_slashing.header_1 != proposer_slashing.header_2
    # Check proposer is slashable
    assert is_slashable_validator(proposer, get_current_epoch(state))
    # Signatures are valid
    for header in (proposer_slashing.header_1, proposer_slashing.header_2):
        domain = get_domain(state, DOMAIN_BEACON_PROPOSER, slot_to_epoch(header.slot))
        assert bls_verify(proposer.pubkey, signing_root(header), header.signature, domain)

    slash_validator(state, proposer_slashing.proposer_index)
```

##### Attester slashings

```python
def process_attester_slashing(state: BeaconState, attester_slashing: AttesterSlashing) -> None:
    """
    Process ``AttesterSlashing`` operation.
    """
    attestation_1 = attester_slashing.attestation_1
    attestation_2 = attester_slashing.attestation_2
    assert is_slashable_attestation_data(attestation_1.data, attestation_2.data)
    validate_indexed_attestation(state, attestation_1)
    validate_indexed_attestation(state, attestation_2)

    slashed_any = False
    attesting_indices_1 = attestation_1.custody_bit_0_indices + attestation_1.custody_bit_1_indices
    attesting_indices_2 = attestation_2.custody_bit_0_indices + attestation_2.custody_bit_1_indices
    for index in set(attesting_indices_1).intersection(attesting_indices_2):
        if is_slashable_validator(state.validator_registry[index], get_current_epoch(state)):
            slash_validator(state, index)
            slashed_any = True
    assert slashed_any
```

##### Attestations

```python
def process_attestation(state: BeaconState, attestation: Attestation) -> None:
    """
    Process ``Attestation`` operation.
    """
    data = attestation.data
    attestation_slot = get_attestation_data_slot(state, data)
    assert attestation_slot + MIN_ATTESTATION_INCLUSION_DELAY <= state.slot <= attestation_slot + SLOTS_PER_EPOCH

    pending_attestation = PendingAttestation(
        data=data,
        aggregation_bitfield=attestation.aggregation_bitfield,
        inclusion_delay=state.slot - attestation_slot,
        proposer_index=get_beacon_proposer_index(state),
    )

    assert data.target_epoch in (get_previous_epoch(state), get_current_epoch(state))
    if data.target_epoch == get_current_epoch(state):
        ffg_data = (state.current_justified_epoch, state.current_justified_root, get_current_epoch(state))
        parent_crosslink = state.current_crosslinks[data.crosslink.shard]
        state.current_epoch_attestations.append(pending_attestation)
    else:
        ffg_data = (state.previous_justified_epoch, state.previous_justified_root, get_previous_epoch(state))
        parent_crosslink = state.previous_crosslinks[data.crosslink.shard]
        state.previous_epoch_attestations.append(pending_attestation)

    # Check FFG data, crosslink data, and signature
    assert ffg_data == (data.source_epoch, data.source_root, data.target_epoch)
    assert data.crosslink.epoch == min(data.target_epoch, parent_crosslink.epoch + MAX_EPOCHS_PER_CROSSLINK)
    assert data.crosslink.parent_root == hash_tree_root(parent_crosslink)
    assert data.crosslink.data_root == ZERO_HASH  # [to be removed in phase 1]
    validate_indexed_attestation(state, convert_to_indexed(state, attestation))
```

##### Deposits

```python
def process_deposit(state: BeaconState, deposit: Deposit) -> None:
    """
    Process an Eth1 deposit, registering a validator or increasing its balance.
    """
    # Verify the Merkle branch
    assert verify_merkle_branch(
        leaf=hash_tree_root(deposit.data),
        proof=deposit.proof,
        depth=DEPOSIT_CONTRACT_TREE_DEPTH,
        index=deposit.index,
        root=state.latest_eth1_data.deposit_root,
    )

    # Deposits must be processed in order
    assert deposit.index == state.deposit_index
    state.deposit_index += 1

    pubkey = deposit.data.pubkey
    amount = deposit.data.amount
    validator_pubkeys = [v.pubkey for v in state.validator_registry]
    if pubkey not in validator_pubkeys:
        # Verify the deposit signature (proof of possession)
        if not bls_verify(
            pubkey, signing_root(deposit.data), deposit.data.signature, get_domain(state, DOMAIN_DEPOSIT)
        ):
            return

        # Add validator and balance entries
        state.validator_registry.append(Validator(
            pubkey=pubkey,
            withdrawal_credentials=deposit.data.withdrawal_credentials,
            activation_eligibility_epoch=FAR_FUTURE_EPOCH,
            activation_epoch=FAR_FUTURE_EPOCH,
            exit_epoch=FAR_FUTURE_EPOCH,
            withdrawable_epoch=FAR_FUTURE_EPOCH,
            effective_balance=min(amount - amount % EFFECTIVE_BALANCE_INCREMENT, MAX_EFFECTIVE_BALANCE)
        ))
        state.balances.append(amount)
    else:
        # Increase balance by deposit amount
        index = validator_pubkeys.index(pubkey)
        increase_balance(state, index, amount)
```

##### Voluntary exits

```python
def process_voluntary_exit(state: BeaconState, exit: VoluntaryExit) -> None:
    """
    Process ``VoluntaryExit`` operation.
    """
    validator = state.validator_registry[exit.validator_index]
    # Verify the validator is active
    assert is_active_validator(validator, get_current_epoch(state))
    # Verify the validator has not yet exited
    assert validator.exit_epoch == FAR_FUTURE_EPOCH
    # Exits must specify an epoch when they become valid; they are not valid before then
    assert get_current_epoch(state) >= exit.epoch
    # Verify the validator has been active long enough
    assert get_current_epoch(state) >= validator.activation_epoch + PERSISTENT_COMMITTEE_PERIOD
    # Verify signature
    domain = get_domain(state, DOMAIN_VOLUNTARY_EXIT, exit.epoch)
    assert bls_verify(validator.pubkey, signing_root(exit), exit.signature, domain)
    # Initiate exit
    initiate_validator_exit(state, exit.validator_index)
```

##### Transfers

```python
def process_transfer(state: BeaconState, transfer: Transfer) -> None:
    """
    Process ``Transfer`` operation.
    """
    # Verify the amount and fee are not individually too big (for anti-overflow purposes)
    assert state.balances[transfer.sender] >= max(transfer.amount, transfer.fee)
    # A transfer is valid in only one slot
    assert state.slot == transfer.slot
    # Sender must be not yet eligible for activation, withdrawn, or transfer balance over MAX_EFFECTIVE_BALANCE
    assert (
        state.validator_registry[transfer.sender].activation_eligibility_epoch == FAR_FUTURE_EPOCH or
        get_current_epoch(state) >= state.validator_registry[transfer.sender].withdrawable_epoch or
        transfer.amount + transfer.fee + MAX_EFFECTIVE_BALANCE <= state.balances[transfer.sender]
    )
    # Verify that the pubkey is valid
    assert (
        state.validator_registry[transfer.sender].withdrawal_credentials ==
        int_to_bytes(BLS_WITHDRAWAL_PREFIX, length=1) + hash(transfer.pubkey)[1:]
    )
    # Verify that the signature is valid
    assert bls_verify(transfer.pubkey, signing_root(transfer), transfer.signature, get_domain(state, DOMAIN_TRANSFER))
    # Process the transfer
    decrease_balance(state, transfer.sender, transfer.amount + transfer.fee)
    increase_balance(state, transfer.recipient, transfer.amount)
    increase_balance(state, get_beacon_proposer_index(state), transfer.fee)
    # Verify balances are not dust
    assert not (0 < state.balances[transfer.sender] < MIN_DEPOSIT_AMOUNT)
    assert not (0 < state.balances[transfer.recipient] < MIN_DEPOSIT_AMOUNT)
```

#### State root verification

```python
def process_state_root(state: BeaconState, block: BeaconBlock) -> None:
    assert block.state_root == hash_tree_root(state)
```<|MERGE_RESOLUTION|>--- conflicted
+++ resolved
@@ -1610,16 +1610,7 @@
 def process_randao(state: BeaconState, body: BeaconBlockBody) -> None:
     proposer = state.validator_registry[get_beacon_proposer_index(state)]
     # Verify that the provided randao value is valid
-<<<<<<< HEAD
     assert bls_verify(proposer.pubkey, hash_tree_root(get_current_epoch(state)), body.randao_reveal, get_domain(state, DOMAIN_RANDAO))
-=======
-    assert bls_verify(
-        proposer.pubkey,
-        hash_tree_root(get_current_epoch(state)),
-        block.body.randao_reveal,
-        get_domain(state, DOMAIN_RANDAO),
-    )
->>>>>>> 204bbbbe
     # Mix it in
     state.latest_randao_mixes[get_current_epoch(state) % LATEST_RANDAO_MIXES_LENGTH] = (
         xor(get_randao_mix(state, get_current_epoch(state)),
