# Ethereum 2.0 Phase 0 -- The Beacon Chain

**NOTICE**: This document is a work-in-progress for researchers and implementers. It reflects recent spec changes and takes precedence over the Python proof-of-concept implementation [[python-poc]](#ref-python-poc).

## Table of contents
<!-- TOC -->

- [Ethereum 2.0 Phase 0 -- The Beacon Chain](#ethereum-20-phase-0----the-beacon-chain)
    - [Table of contents](#table-of-contents)
    - [Introduction](#introduction)
    - [Notation](#notation)
    - [Terminology](#terminology)
    - [Constants](#constants)
        - [Misc](#misc)
        - [Deposit contract](#deposit-contract)
        - [Initial values](#initial-values)
        - [Time parameters](#time-parameters)
        - [Reward and penalty quotients](#reward-and-penalty-quotients)
        - [Status flags](#status-flags)
        - [Max operations per block](#max-operations-per-block)
        - [Validator registry delta flags](#validator-registry-delta-flags)
        - [Signature domains](#signature-domains)
    - [Data structures](#data-structures)
        - [Beacon chain operations](#beacon-chain-operations)
            - [Proposer slashings](#proposer-slashings)
                - [`ProposerSlashing`](#proposerslashing)
            - [Casper slashings](#casper-slashings)
                - [`CasperSlashing`](#casperslashing)
                - [`SlashableVoteData`](#slashablevotedata)
            - [Attestations](#attestations)
                - [`Attestation`](#attestation)
                - [`AttestationData`](#attestationdata)
                - [`AttestationDataAndCustodyBit`](#attestationdataandcustodybit)
            - [Deposits](#deposits)
                - [`Deposit`](#deposit)
                - [`DepositData`](#depositdata)
                - [`DepositInput`](#depositinput)
            - [Exits](#exits)
                - [`Exit`](#exit)
        - [Beacon chain blocks](#beacon-chain-blocks)
            - [`BeaconBlock`](#beaconblock)
            - [`BeaconBlockBody`](#beaconblockbody)
            - [`ProposalSignedData`](#proposalsigneddata)
        - [Beacon chain state](#beacon-chain-state)
            - [`BeaconState`](#beaconstate)
            - [`Validator`](#validator)
            - [`Crosslink`](#crosslink)
            - [`PendingAttestation`](#pendingattestation)
            - [`Fork`](#fork)
            - [`ValidatorRegistryDeltaBlock`](#validatorregistrydeltablock)
            - [`Eth1Data`](#eth1data)
            - [`Eth1DataVote`](#eth1datavote)
    - [Custom Types](#custom-types)
    - [Ethereum 1.0 deposit contract](#ethereum-10-deposit-contract)
        - [Deposit arguments](#deposit-arguments)
        - [Withdrawal credentials](#withdrawal-credentials)
        - [`Deposit` logs](#deposit-logs)
        - [`ChainStart` log](#chainstart-log)
        - [Vyper code](#vyper-code)
    - [Beacon chain processing](#beacon-chain-processing)
        - [Beacon chain fork choice rule](#beacon-chain-fork-choice-rule)
    - [Beacon chain state transition function](#beacon-chain-state-transition-function)
        - [Helper functions](#helper-functions)
            - [`hash`](#hash)
            - [`hash_tree_root`](#hash_tree_root)
            - [`is_active_validator`](#is_active_validator)
            - [`get_active_validator_indices`](#get_active_validator_indices)
            - [`shuffle`](#shuffle)
            - [`split`](#split)
            - [`get_committee_count_per_slot`](#get_committee_count_per_slot)
            - [`get_shuffling`](#get_shuffling)
            - [`get_previous_epoch_committee_count_per_slot`](#get_previous_epoch_committee_count_per_slot)
            - [`get_current_epoch_committee_count_per_slot`](#get_current_epoch_committee_count_per_slot)
            - [`get_crosslink_committees_at_slot`](#get_crosslink_committees_at_slot)
            - [`get_block_root`](#get_block_root)
            - [`get_randao_mix`](#get_randao_mix)
            - [`get_beacon_proposer_index`](#get_beacon_proposer_index)
            - [`merkle_root`](#merkle_root)
            - [`get_attestation_participants`](#get_attestation_participants)
            - [`int_to_bytes1`, `int_to_bytes2`, ...](#int_to_bytes1-int_to_bytes2-)
            - [`get_effective_balance`](#get_effective_balance)
            - [`get_fork_version`](#get_fork_version)
            - [`get_domain`](#get_domain)
            - [`verify_slashable_vote_data`](#verify_slashable_vote_data)
            - [`is_double_vote`](#is_double_vote)
            - [`is_surround_vote`](#is_surround_vote)
            - [`integer_squareroot`](#integer_squareroot)
            - [`bls_verify`](#bls_verify)
            - [`bls_verify_multiple`](#bls_verify_multiple)
            - [`bls_aggregate_pubkeys`](#bls_aggregate_pubkeys)
        - [On startup](#on-startup)
        - [Routine for processing deposits](#routine-for-processing-deposits)
        - [Routines for updating validator status](#routines-for-updating-validator-status)
    - [Per-slot processing](#per-slot-processing)
        - [Misc counters](#misc-counters)
        - [Block roots](#block-roots)
    - [Per-block processing](#per-block-processing)
        - [Slot](#slot)
        - [Proposer signature](#proposer-signature)
        - [RANDAO](#randao)
        - [Eth1 data](#eth1-data)
        - [Operations](#operations)
            - [Proposer slashings](#proposer-slashings-1)
            - [Casper slashings](#casper-slashings-1)
            - [Attestations](#attestations-1)
            - [Deposits](#deposits-1)
            - [Exits](#exits-1)
            - [Custody](#custody)
    - [Per-epoch processing](#per-epoch-processing)
        - [Helpers](#helpers)
        - [Eth1 data](#eth1-data-1)
        - [Justification](#justification)
        - [Crosslinks](#crosslinks)
        - [Rewards and penalties](#rewards-and-penalties)
            - [Justification and finalization](#justification-and-finalization)
            - [Attestation inclusion](#attestation-inclusion)
            - [Crosslinks](#crosslinks-1)
        - [Ejections](#ejections)
        - [Validator registry](#validator-registry)
        - [Final updates](#final-updates)
    - [State root processing](#state-root-processing)
- [References](#references)
    - [Normative](#normative)
    - [Informative](#informative)
- [Copyright](#copyright)

<!-- /TOC -->

## Introduction

This document represents the specification for Phase 0 of Ethereum 2.0 -- The Beacon Chain.

At the core of Ethereum 2.0 is a system chain called the "beacon chain". The beacon chain stores and manages the registry of [validators](#dfn-validator). In the initial deployment phases of Ethereum 2.0 the only mechanism to become a [validator](#dfn-validator) is to make a one-way ETH transaction to a deposit contract on Ethereum 1.0. Activation as a [validator](#dfn-validator) happens when Ethereum 1.0 deposit receipts are processed by the beacon chain, the activation balance is reached, and after a queuing process. Exit is either voluntary or done forcibly as a penalty for misbehavior.

The primary source of load on the beacon chain is "attestations". Attestations are availability votes for a shard block, and simultaneously proof of stake votes for a beacon block. A sufficient number of attestations for the same shard block create a "crosslink", confirming the shard segment up to that shard block into the beacon chain. Crosslinks also serve as infrastructure for asynchronous cross-shard communication.

## Notation

Code snippets appearing in `this style` are to be interpreted as Python code. Beacon blocks that trigger unhandled Python exceptions (e.g. out-of-range list accesses) and failed asserts are considered invalid.

## Terminology

* **Validator** <a id="dfn-validator"></a> - a participant in the Casper/sharding consensus system. You can become one by depositing 32 ETH into the Casper mechanism.
* **Active validator** <a id="dfn-active-validator"></a> - a [validator](#dfn-validator) currently participating in the protocol which the Casper mechanism looks to produce and attest to blocks, crosslinks and other consensus objects.
* **Committee** - a (pseudo-) randomly sampled subset of [active validators](#dfn-active-validator). When a committee is referred to collectively, as in "this committee attests to X", this is assumed to mean "some subset of that committee that contains enough [validators](#dfn-validator) that the protocol recognizes it as representing the committee".
* **Proposer** - the [validator](#dfn-validator) that creates a beacon chain block
* **Attester** - a [validator](#dfn-validator) that is part of a committee that needs to sign off on a beacon chain block while simultaneously creating a link (crosslink) to a recent shard block on a particular shard chain.
* **Beacon chain** - the central PoS chain that is the base of the sharding system.
* **Shard chain** - one of the chains on which user transactions take place and account data is stored.
* **Block root** - a 32-byte Merkle root of a beacon chain block or shard chain block. Previously called "block hash".
* **Crosslink** - a set of signatures from a committee attesting to a block in a shard chain, which can be included into the beacon chain. Crosslinks are the main means by which the beacon chain "learns about" the updated state of shard chains.
* **Slot** - a period of `SLOT_DURATION` seconds, during which one proposer has the ability to create a beacon chain block and some attesters have the ability to make attestations
* **Epoch** - an aligned span of slots during which all [validators](#dfn-validator) get exactly one chance to make an attestation
* **Finalized**, **justified** - see Casper FFG finalization [[casper-ffg]](#ref-casper-ffg)
* **Withdrawal period** - the number of slots between a [validator](#dfn-validator) exit and the [validator](#dfn-validator) balance being withdrawable
* **Genesis time** - the Unix time of the genesis beacon chain block at slot 0

## Constants

### Misc

| Name | Value | Unit |
| - | - | :-: |
| `SHARD_COUNT` | `2**10` (= 1,024) | shards |
| `TARGET_COMMITTEE_SIZE` | `2**7` (= 128) | [validators](#dfn-validator) |
| `EJECTION_BALANCE` | `2**4 * 1e9` (= 16,000,000,000) | Gwei |
| `MAX_BALANCE_CHURN_QUOTIENT` | `2**5` (= 32) | - |
| `BEACON_CHAIN_SHARD_NUMBER` | `2**64 - 1` | - |
| `MAX_CASPER_VOTES` | `2**10` (= 1,024) | votes |
| `LATEST_BLOCK_ROOTS_LENGTH` | `2**13` (= 8,192) | block roots |
| `LATEST_RANDAO_MIXES_LENGTH` | `2**13` (= 8,192) | randao mixes |
| `LATEST_PENALIZED_EXIT_LENGTH` | `2**13` (= 8,192) | epochs | ~36 days |
| `MAX_WITHDRAWALS_PER_EPOCH` | `2**2` (= 4) | withdrawals |

* For the safety of crosslinks `TARGET_COMMITTEE_SIZE` exceeds [the recommended minimum committee size of 111](https://vitalik.ca/files/Ithaca201807_Sharding.pdf); with sufficient active validators (at least `EPOCH_LENGTH * TARGET_COMMITTEE_SIZE`), the shuffling algorithm ensures committee sizes at least `TARGET_COMMITTEE_SIZE`. (Unbiasable randomness with a Verifiable Delay Function (VDF) will improve committee robustness and lower the safe minimum committee size.)

### Deposit contract

| Name | Value | Unit |
| - | - | :-: |
| `DEPOSIT_CONTRACT_ADDRESS` | **TBD** |
| `DEPOSIT_CONTRACT_TREE_DEPTH` | `2**5` (= 32) | - |
| `MIN_DEPOSIT_AMOUNT` | `2**0 * 1e9` (= 1,000,000,000) | Gwei |
| `MAX_DEPOSIT_AMOUNT` | `2**5 * 1e9` (= 32,000,000,000) | Gwei |

### Initial values

| Name | Value |
| - | - |
| `GENESIS_FORK_VERSION` | `0` |
| `GENESIS_SLOT` | `0` |
| `GENESIS_START_SHARD` | `0` |
| `FAR_FUTURE_SLOT` | `2**64 - 1` |
| `ZERO_HASH` | `int_to_bytes32(0)` |
| `EMPTY_SIGNATURE` | `int_to_bytes96(0)` |
| `BLS_WITHDRAWAL_PREFIX_BYTE` | `int_to_bytes1(0)` |

### Time parameters

| Name | Value | Unit | Duration |
| - | - | :-: | :-: |
| `SLOT_DURATION` | `6` | seconds | 6 seconds |
| `MIN_ATTESTATION_INCLUSION_DELAY` | `2**2` (= 4) | slots | 24 seconds |
| `EPOCH_LENGTH` | `2**6` (= 64) | slots | 6.4 minutes |
| `SEED_LOOKAHEAD` | `2**6` (= 64) | slots | 6.4 minutes |
| `ENTRY_EXIT_DELAY` | `2**8` (= 256) | slots | 25.6 minutes |
| `ETH1_DATA_VOTING_PERIOD` | `2**10` (= 1,024) | slots | ~1.7 hours |
| `MIN_VALIDATOR_WITHDRAWAL_TIME` | `2**14` (= 16,384) | slots | ~27 hours |

### Reward and penalty quotients

| Name | Value |
| - | - |
| `BASE_REWARD_QUOTIENT` | `2**5` (= 32) |
| `WHISTLEBLOWER_REWARD_QUOTIENT` | `2**9` (= 512) |
| `INCLUDER_REWARD_QUOTIENT` | `2**3` (= 8) |
| `INACTIVITY_PENALTY_QUOTIENT` | `2**24` (= 16,777,216) |

* The `BASE_REWARD_QUOTIENT` parameter dictates the per-epoch reward. It corresponds to ~2.54% annual interest assuming 10 million participating ETH in every epoch.
* The `INACTIVITY_PENALTY_QUOTIENT` equals `INVERSE_SQRT_E_DROP_TIME**2` where `INVERSE_SQRT_E_DROP_TIME := 2**12 epochs` (~18 days) is the time it takes the inactivity penalty to reduce the balance of non-participating [validators](#dfn-validator) to about `1/sqrt(e) ~= 60.6%`. Indeed, the balance retained by offline [validators](#dfn-validator) after `n` epochs is about `(1-1/INACTIVITY_PENALTY_QUOTIENT)**(n**2/2)` so after `INVERSE_SQRT_E_DROP_TIME` epochs it is roughly `(1-1/INACTIVITY_PENALTY_QUOTIENT)**(INACTIVITY_PENALTY_QUOTIENT/2) ~= 1/sqrt(e)`.

### Status flags

| Name | Value |
| - | - |
| `INITIATED_EXIT` | `2**0` (= 1) |
| `WITHDRAWABLE` | `2**1` (= 2) |

### Max operations per block

| Name | Value |
| - | - |
| `MAX_PROPOSER_SLASHINGS` | `2**4` (= 16) |
| `MAX_CASPER_SLASHINGS` | `2**4` (= 16) |
| `MAX_ATTESTATIONS` | `2**7` (= 128) |
| `MAX_DEPOSITS` | `2**4` (= 16) |
| `MAX_EXITS` | `2**4` (= 16) |

### Validator registry delta flags

| Name | Value |
| - | - |
| `ACTIVATION` | `0` |
| `EXIT` | `1` |

### Signature domains

| Name | Value |
| - | - |
| `DOMAIN_DEPOSIT` | `0` |
| `DOMAIN_ATTESTATION` | `1` |
| `DOMAIN_PROPOSAL` | `2` |
| `DOMAIN_EXIT` | `3` |
| `DOMAIN_RANDAO` | `4` |

## Data structures

The following data structures are defined as [SimpleSerialize (SSZ)](https://github.com/ethereum/eth2.0-specs/blob/master/specs/simple-serialize.md) objects.

### Beacon chain operations

#### Proposer slashings

##### `ProposerSlashing`

```python
{
    # Proposer index
    'proposer_index': 'uint24',
    # First proposal data
    'proposal_data_1': ProposalSignedData,
    # First proposal signature
    'proposal_signature_1': 'bytes96',
    # Second proposal data
    'proposal_data_2': ProposalSignedData,
    # Second proposal signature
    'proposal_signature_2': 'bytes96',
}
```

#### Casper slashings

##### `CasperSlashing`

```python
{
    # First batch of votes
    'slashable_vote_data_1': SlashableVoteData,
    # Second batch of votes
    'slashable_vote_data_2': SlashableVoteData,
}
```

##### `SlashableVoteData`

```python
{
    # Validator indices with custody bit equal to 0
    'custody_bit_0_indices': ['uint24'],
    # Validator indices with custody bit equal to 1
    'custody_bit_1_indices': ['uint24'],
    # Attestation data
    'data': AttestationData,
    # Aggregate signature
    'aggregate_signature': 'bytes96',
}
```

#### Attestations

##### `Attestation`

```python
{
    # Attestation data
    'data': AttestationData,
    # Attester aggregation bitfield
    'aggregation_bitfield': 'bytes',
    # Custody bitfield
    'custody_bitfield': 'bytes',
    # BLS aggregate signature
    'aggregate_signature': 'bytes96',
}
```

##### `AttestationData`

```python
{
    # Slot number
    'slot': 'uint64',
    # Shard number
    'shard': 'uint64',
    # Hash of root of the signed beacon block
    'beacon_block_root': 'bytes32',
    # Hash of root of the ancestor at the epoch boundary
    'epoch_boundary_root': 'bytes32',
    # Shard block's hash of root
    'shard_block_root': 'bytes32',
    # Last crosslink's hash of root
    'latest_crosslink_root': 'bytes32',
    # Slot of the last justified beacon block
    'justified_slot': 'uint64',
    # Hash of the last justified beacon block
    'justified_block_root': 'bytes32',
}
```

##### `AttestationDataAndCustodyBit`

```python
{
    # Attestation data
    data: AttestationData,
    # Custody bit
    custody_bit: bool,
}
```

#### Deposits

##### `Deposit`

```python
{
    # Branch in the deposit tree
    'branch': ['bytes32'],
    # Index in the deposit tree
    'index': 'uint64',
    # Data
    'deposit_data': DepositData,
}
```

##### `DepositData`

```python
{
    # Amount in Gwei
    'amount': 'uint64',
    # Timestamp from deposit contract
    'timestamp': 'uint64',
    # Deposit input
    'deposit_input': DepositInput,
}
```

##### `DepositInput`

```python
{
    # BLS pubkey
    'pubkey': 'bytes48',
    # Withdrawal credentials
    'withdrawal_credentials': 'bytes32',
    # A BLS signature of this `DepositInput`
    'proof_of_possession': 'bytes96',
}
```

#### Exits

##### `Exit`

```python
{
    # Minimum slot for processing exit
    'slot': 'uint64',
    # Index of the exiting validator
    'validator_index': 'uint24',
    # Validator signature
    'signature': 'bytes96',
}
```

### Beacon chain blocks

#### `BeaconBlock`

```python
{
    ## Header ##
    'slot': 'uint64',
    'parent_root': 'bytes32',
    'state_root': 'bytes32',
    'randao_reveal': 'bytes96',
    'eth1_data': Eth1Data,
    'signature': 'bytes96',

    ## Body ##
    'body': BeaconBlockBody,
}
```

#### `BeaconBlockBody`

```python
{
    'proposer_slashings': [ProposerSlashing],
    'casper_slashings': [CasperSlashing],
    'attestations': [Attestation],
    'custody_reseeds': [CustodyReseed],
    'custody_challenges': [CustodyChallenge],
    'custody_responses': [CustodyResponse],
    'deposits': [Deposit],
    'exits': [Exit],
}
```

`CustodyReseed`, `CustodyChallenge`, and `CustodyResponse` will be defined in phase 1; for now, put dummy classes as these lists will remain empty throughout phase 0.

#### `ProposalSignedData`

```python
{
    # Slot number
    'slot': 'uint64',
    # Shard number (`BEACON_CHAIN_SHARD_NUMBER` for beacon chain)
    'shard': 'uint64',
    # Block's hash of root
    'block_root': 'bytes32',
}
```

### Beacon chain state

#### `BeaconState`

```python
{
    # Misc
    'slot': 'uint64',
    'genesis_time': 'uint64',
    'fork': Fork,  # For versioning hard forks

    # Validator registry
    'validator_registry': [Validator],
    'validator_balances': ['uint64'],
    'validator_registry_update_slot': 'uint64',
    'validator_registry_exit_count': 'uint64',
    'validator_registry_delta_chain_tip': 'bytes32',  # For light clients to track deltas

    # Randomness and committees
    'latest_randao_mixes': ['bytes32'],
    'latest_vdf_outputs': ['bytes32'],
    'previous_epoch_start_shard': 'uint64',
    'current_epoch_start_shard': 'uint64',
    'previous_epoch_calculation_slot': 'uint64',
    'current_epoch_calculation_slot': 'uint64',
    'previous_epoch_randao_mix': 'bytes32',
    'current_epoch_randao_mix': 'bytes32',

    # Custody challenges
    'custody_challenges': [CustodyChallenge],

    # Finality
    'previous_justified_slot': 'uint64',
    'justified_slot': 'uint64',
    'justification_bitfield': 'uint64',
    'finalized_slot': 'uint64',

    # Recent state
    'latest_crosslinks': [Crosslink],
    'latest_block_roots': ['bytes32'],  # Needed to process attestations, older to newer
    'latest_penalized_balances': ['uint64'],  # Balances penalized at every withdrawal period
    'latest_attestations': [PendingAttestation],
    'batched_block_roots': ['bytes32'],

    # Ethereum 1.0 chain data
    'latest_eth1_data': Eth1Data,
    'eth1_data_votes': [Eth1DataVote],
}
```

#### `Validator`

```python
{
    # BLS public key
    'pubkey': 'bytes48',
    # Withdrawal credentials
    'withdrawal_credentials': 'bytes32',
    # Number of proposer slots since genesis
    'proposer_slots': 'uint64',
    # Slot when validator activated
    'activation_slot': 'uint64',
    # Slot when validator exited
    'exit_slot': 'uint64',
    # Slot when validator withdrew
    'withdrawal_slot': 'uint64',
    # Slot when validator was penalized
    'penalized_slot': 'uint64',
    # Exit counter when validator exited
    'exit_count': 'uint64',
    # Status flags
    'status_flags': 'uint64',
    # Slot of latest custody reseed
    'latest_custody_reseed_slot': 'uint64',
    # Slot of second-latest custody reseed
    'penultimate_custody_reseed_slot': 'uint64',
}
```

#### `Crosslink`

```python
{
    # Slot number
    'slot': 'uint64',
    # Shard block root
    'shard_block_root': 'bytes32',
}
```

#### `PendingAttestation`

```python
{
    # Signed data
    'data': AttestationData,
    # Attester aggregation bitfield
    'aggregation_bitfield': 'bytes',
    # Custody bitfield
    'custody_bitfield': 'bytes',
    # Slot the attestation was included
    'slot_included': 'uint64',
}
```

#### `Fork`

```python
{
    # Previous fork version
    'previous_version': 'uint64',
    # Current fork version
    'current_version': 'uint64',
    # Fork slot number
    'slot': 'uint64',
}
```

#### `ValidatorRegistryDeltaBlock`

```python
{
    'latest_registry_delta_root': 'bytes32',
    'validator_index': 'uint24',
    'pubkey': 'bytes48',
    'slot': 'uint64',
    'flag': 'uint64',
}
```

#### `Eth1Data`

```python
{
    # Root of the deposit tree
    'deposit_root': 'bytes32',
    # Block hash
    'block_hash': 'bytes32',
}
```

#### `Eth1DataVote`

```python
{
    # Data being voted for
    'eth1_data': Eth1Data,
    # Vote count
    'vote_count': 'uint64',
}
```

## Custom Types

We define the following Python custom types for type hinting and readability:

| Name | Type | Description |
| - | - | - |
| `SlotNumber` | unsigned 64-bit integer | the number of a slot |
| `ShardNumber` | unsigned 64-bit integer | the number of a shard |
| `ValidatorIndex` | unsigned 24-bit integer | the index number of validator in the registry |
| `Gwei` | unsigned 64-bit integer | the amount in Gwei |
| `Bytes32` | 32-byte data | the binary data in 32-byte length |
| `BLSPubkey` | 48-byte data | the public key in BLS signature scheme |
| `BLSSignature` | 96-byte data | the signature in BLS signature scheme |

## Ethereum 1.0 deposit contract

The initial deployment phases of Ethereum 2.0 are implemented without consensus changes to Ethereum 1.0. A deposit contract at address `DEPOSIT_CONTRACT_ADDRESS` is added to Ethereum 1.0 for deposits of ETH to the beacon chain. Validator balances will be withdrawable to the shards in phase 2, i.e. when the EVM2.0 is deployed and the shards have state.

### Deposit arguments

The deposit contract has a single `deposit` function which takes as argument a SimpleSerialize'd `DepositInput`.

### Withdrawal credentials

One of the `DepositInput` fields is `withdrawal_credentials`. It is a commitment to credentials for withdrawals to shards. The first byte of `withdrawal_credentials` is a version number. As of now the only expected format is as follows:

* `withdrawal_credentials[:1] == BLS_WITHDRAWAL_PREFIX_BYTE`
* `withdrawal_credentials[1:] == hash(withdrawal_pubkey)[1:]` where `withdrawal_pubkey` is a BLS pubkey

The private key corresponding to `withdrawal_pubkey` will be required to initiate a withdrawal. It can be stored separately until a withdrawal is required, e.g. in cold storage.

### `Deposit` logs

Every Ethereum 1.0 deposit, of size between `MIN_DEPOSIT_AMOUNT` and `MAX_DEPOSIT_AMOUNT`, emits a `Deposit` log for consumption by the beacon chain. The deposit contract does little validation, pushing most of the validator onboarding logic to the beacon chain. In particular, the proof of possession (a BLS12 signature) is not verified by the deposit contract.

### `ChainStart` log

When sufficiently many full deposits have been made the deposit contract emits the `ChainStart` log. The beacon chain state may then be initialized by calling the `get_initial_beacon_state` function (defined below) where:

* `genesis_time` equals `time` in the `ChainStart` log
* `latest_eth1_data.deposit_root` equals `deposit_root` in the `ChainStart` log, and `latest_eth1_data.block_hash` equals the hash of the block that included the log
* `initial_validator_deposits` is a list of `Deposit` objects built according to the `Deposit` logs up to the deposit that triggered the `ChainStart` log, processed in the order in which they were emitted (oldest to newest)

### Vyper code

```python
## compiled with v0.1.0-beta.6 ##

MIN_DEPOSIT_AMOUNT: constant(uint256) = 1000000000  # Gwei
MAX_DEPOSIT_AMOUNT: constant(uint256) = 32000000000  # Gwei
GWEI_PER_ETH: constant(uint256) = 1000000000  # 10**9
CHAIN_START_FULL_DEPOSIT_THRESHOLD: constant(uint256) = 16384  # 2**14
DEPOSIT_CONTRACT_TREE_DEPTH: constant(uint256) = 32
TWO_TO_POWER_OF_TREE_DEPTH: constant(uint256) = 4294967296  # 2**32
SECONDS_PER_DAY: constant(uint256) = 86400

Deposit: event({previous_deposit_root: bytes32, data: bytes[2064], merkle_tree_index: bytes[8]})
ChainStart: event({deposit_root: bytes32, time: bytes[8]})

deposit_tree: map(uint256, bytes32)
deposit_count: uint256
full_deposit_count: uint256

@payable
@public
def deposit(deposit_input: bytes[2048]):
    assert msg.value >= as_wei_value(MIN_DEPOSIT_AMOUNT, "gwei")
    assert msg.value <= as_wei_value(MAX_DEPOSIT_AMOUNT, "gwei")

    index: uint256 = self.deposit_count + TWO_TO_POWER_OF_TREE_DEPTH
    deposit_amount: bytes[8] = slice(concat("", convert(msg.value / GWEI_PER_ETH, bytes32)), start=24, len=8)
    deposit_timestamp: bytes[8] = slice(concat("", convert(block.timestamp, bytes32)), start=24, len=8)
    deposit_data: bytes[2064] = concat(deposit_amount, deposit_timestamp, deposit_input)
    merkle_tree_index: bytes[8] = slice(concat("", convert(index, bytes32)), start=24, len=8)

    log.Deposit(self.deposit_tree[1], deposit_data, merkle_tree_index)

    # add deposit to merkle tree
    self.deposit_tree[index] = sha3(deposit_data)
    for i in range(DEPOSIT_CONTRACT_TREE_DEPTH):
        index /= 2
        self.deposit_tree[index] = sha3(concat(self.deposit_tree[index * 2], self.deposit_tree[index * 2 + 1]))

    self.deposit_count += 1
    if msg.value == as_wei_value(MAX_DEPOSIT_AMOUNT, "gwei"):
        self.full_deposit_count += 1
        if self.full_deposit_count == CHAIN_START_FULL_DEPOSIT_THRESHOLD:
            timestamp_day_boundary: uint256 = as_unitless_number(block.timestamp) - as_unitless_number(block.timestamp) % SECONDS_PER_DAY + SECONDS_PER_DAY
            chainstart_time: bytes[8] = slice(concat("", convert(timestamp_day_boundary, bytes32)), start=24, len=8)
            log.ChainStart(self.deposit_tree[1], chainstart_time)

@public
@constant
def get_deposit_root() -> bytes32:
    return self.deposit_tree[1]

@public
@constant
def get_branch(leaf: uint256) -> bytes32[32]: # size is DEPOSIT_CONTRACT_TREE_DEPTH (symbolic const not supported)
    branch: bytes32[32] # size is DEPOSIT_CONTRACT_TREE_DEPTH
    index: uint256 = leaf + TWO_TO_POWER_OF_TREE_DEPTH
    for i in range(DEPOSIT_CONTRACT_TREE_DEPTH):
        branch[i] = self.deposit_tree[bitwise_xor(index, 1)]
        index /= 2
    return branch
```

## Beacon chain processing

The beacon chain is the system chain for Ethereum 2.0. The main responsibilities of the beacon chain are:

* Store and maintain the registry of [validators](#dfn-validator)
* Process crosslinks (see above)
* Process its per-slot consensus, as well as the finality gadget

Processing the beacon chain is similar to processing the Ethereum 1.0 chain. Clients download and process blocks, and maintain a view of what is the current "canonical chain", terminating at the current "head". However, because of the beacon chain's relationship with Ethereum 1.0, and because it is a proof-of-stake chain, there are differences.

For a beacon chain block, `block`, to be processed by a node, the following conditions must be met:

* The parent block with root `block.parent_root` has been processed and accepted.
* The node has processed its `state` up to slot, `block.slot - 1`.
* An Ethereum 1.0 block pointed to by the `state.latest_eth1_data.block_hash` has been processed and accepted.
* The node's local clock time is greater than or equal to `state.genesis_time + block.slot * SLOT_DURATION`.

If these conditions are not met, the client should delay processing the beacon block until the conditions are all satisfied.

Beacon block production is significantly different because of the proof of stake mechanism. A client simply checks what it thinks is the canonical chain when it should create a block, and looks up what its slot number is; when the slot arrives, it either proposes or attests to a block as required. Note that this requires each node to have a clock that is roughly (i.e. within `SLOT_DURATION` seconds) synchronized with the other nodes.

### Beacon chain fork choice rule

The beacon chain fork choice rule is a hybrid that combines justification and finality with Latest Message Driven (LMD) Greediest Heaviest Observed SubTree (GHOST). At any point in time a [validator](#dfn-validator) `v` subjectively calculates the beacon chain head as follows.

* Let `store` be the set of attestations and blocks that the [validator](#dfn-validator) `v` has observed and verified (in particular, block ancestors must be recursively verified). Attestations not part of any chain are still included in `store`.
* Let `finalized_head` be the finalized block with the highest slot number. (A block `B` is finalized if there is a descendant of `B` in `store` the processing of which sets `B` as finalized.)
* Let `justified_head` be the descendant of `finalized_head` with the highest slot number that has been justified for at least `EPOCH_LENGTH` slots. (A block `B` is justified if there is a descendant of `B` in `store` the processing of which sets `B` as justified.) If no such descendant exists set `justified_head` to `finalized_head`.
* Let `get_ancestor(store, block, slot)` be the ancestor of `block` with slot number `slot`. The `get_ancestor` function can be defined recursively as `def get_ancestor(store, block, slot): return block if block.slot == slot else get_ancestor(store, store.get_parent(block), slot)`.
* Let `get_latest_attestation(store, validator)` be the attestation with the highest slot number in `store` from `validator`. If several such attestations exist, use the one the [validator](#dfn-validator) `v` observed first.
* Let `get_latest_attestation_target(store, validator)` be the target block in the attestation `get_latest_attestation(store, validator)`.
* The head is `lmd_ghost(store, justified_head)` where the function `lmd_ghost` is defined below. Note that the implementation below is suboptimal; there are implementations that compute the head in time logarithmic in slot count.

```python
def lmd_ghost(store, start):
    validators = start.state.validator_registry
    active_validators = [validators[i] for i in
                         get_active_validator_indices(validators, start.state.slot)]
    attestation_targets = [get_latest_attestation_target(store, validator)
                           for validator in active_validators]
    def get_vote_count(block):
        return len([target for target in attestation_targets if
                    get_ancestor(store, target, block.slot) == block])

    head = start
    while 1:
        children = get_children(head)
        if len(children) == 0:
            return head
        head = max(children, key=get_vote_count)
```

## Beacon chain state transition function

We now define the state transition function. At a high level the state transition is made up of two parts:

1. The per-slot transitions, which happens every slot, and only affects a parts of the `state`.
2. The per-epoch transitions, which happens at every epoch boundary (i.e. `state.slot % EPOCH_LENGTH == 0`), and affects the entire `state`.

The per-slot transitions generally focus on verifying aggregate signatures and saving temporary records relating to the per-slot activity in the `BeaconState`. The per-epoch transitions focus on the [validator](#dfn-validator) registry, including adjusting balances and activating and exiting [validators](#dfn-validator), as well as processing crosslinks and managing block justification/finalization.

### Helper functions

Note: The definitions below are for specification purposes and are not necessarily optimal implementations.

#### `hash`

The hash function is denoted by `hash`. In Phase 0 the beacon chain is deployed with the same hash function as Ethereum 1.0, i.e. Keccak-256 (also incorrectly known as SHA3).

Note: We aim to migrate to a S[T/N]ARK-friendly hash function in a future Ethereum 2.0 deployment phase.

#### `hash_tree_root`

`def hash_tree_root(object: SSZSerializable) -> Bytes32` is a function for hashing objects into a single root utilizing a hash tree structure. `hash_tree_root` is defined in the [SimpleSerialize spec](https://github.com/ethereum/eth2.0-specs/blob/master/specs/simple-serialize.md#tree-hash).

#### `is_active_validator`
```python
def is_active_validator(validator: Validator, slot: SlotNumber) -> bool:
    """
    Checks if ``validator`` is active.
    """
    return validator.activation_slot <= slot < validator.exit_slot
```

#### `get_active_validator_indices`

```python
def get_active_validator_indices(validators: List[Validator], slot: SlotNumber) -> List[ValidatorIndex]:
    """
    Gets indices of active validators from ``validators``.
    """
    return [i for i, v in enumerate(validators) if is_active_validator(v, slot)]
```

#### `shuffle`

```python
def shuffle(values: List[Any], seed: Bytes32) -> List[Any]:
    """
    Returns the shuffled ``values`` with ``seed`` as entropy.
    """
    values_count = len(values)

    # Entropy is consumed from the seed in 3-byte (24 bit) chunks.
    rand_bytes = 3
    # The highest possible result of the RNG.
    rand_max = 2 ** (rand_bytes * 8) - 1

    # The range of the RNG places an upper-bound on the size of the list that
    # may be shuffled. It is a logic error to supply an oversized list.
    assert values_count < rand_max

    output = [x for x in values]
    source = seed
    index = 0
    while index < values_count - 1:
        # Re-hash the `source` to obtain a new pattern of bytes.
        source = hash(source)
        # Iterate through the `source` bytes in 3-byte chunks.
        for position in range(0, 32 - (32 % rand_bytes), rand_bytes):
            # Determine the number of indices remaining in `values` and exit
            # once the last index is reached.
            remaining = values_count - index
            if remaining == 1:
                break

            # Read 3-bytes of `source` as a 24-bit big-endian integer.
            sample_from_source = int.from_bytes(source[position:position + rand_bytes], 'big')

            # Sample values greater than or equal to `sample_max` will cause
            # modulo bias when mapped into the `remaining` range.
            sample_max = rand_max - rand_max % remaining

            # Perform a swap if the consumed entropy will not cause modulo bias.
            if sample_from_source < sample_max:
                # Select a replacement index for the current index.
                replacement_position = (sample_from_source % remaining) + index
                # Swap the current index with the replacement index.
                output[index], output[replacement_position] = output[replacement_position], output[index]
                index += 1
            else:
                # The sample causes modulo bias. A new sample should be read.
                pass

    return output
```

#### `split`

```python
def split(values: List[Any], split_count: int) -> List[List[Any]]:
    """
    Splits ``values`` into ``split_count`` pieces.
    """
    list_length = len(values)
    return [
        values[(list_length * i // split_count): (list_length * (i + 1) // split_count)]
        for i in range(split_count)
    ]
```

#### `get_committee_count_per_slot`

```python
def get_committee_count_per_slot(active_validator_count: int) -> int:
    return max(
        1,
        min(
            SHARD_COUNT // EPOCH_LENGTH,
            active_validator_count // EPOCH_LENGTH // TARGET_COMMITTEE_SIZE,
        )
    )
```

#### `get_shuffling`

```python
def get_shuffling(seed: Bytes32,
                  validators: List[Validator],
                  slot: SlotNumber) -> List[List[ValidatorIndex]]
    """
    Shuffles ``validators`` into crosslink committees seeded by ``seed`` and ``slot``.
    Returns a list of ``EPOCH_LENGTH * committees_per_slot`` committees where each
    committee is itself a list of validator indices.
    """

    # Normalizes slot to start of epoch boundary
    slot -= slot % EPOCH_LENGTH

    active_validator_indices = get_active_validator_indices(validators, slot)

    committees_per_slot = get_committee_count_per_slot(len(active_validator_indices))

    # Shuffle
    seed = xor(seed, int_to_bytes32(slot))
    shuffled_active_validator_indices = shuffle(active_validator_indices, seed)

    # Split the shuffled list into epoch_length * committees_per_slot pieces
    return split(shuffled_active_validator_indices, committees_per_slot * EPOCH_LENGTH)
```

**Invariant**: if `get_shuffling(seed, validators, slot)` returns some value `x` for some `slot <= state.slot + ENTRY_EXIT_DELAY`, it should return the same value `x` for the same `seed` and `slot` and possible future modifications of `validators` forever in phase 0, and until the ~1 year deletion delay in phase 2 and in the future.

**Note**: this definition and the next few definitions make heavy use of repetitive computing. Production implementations are expected to appropriately use caching/memoization to avoid redoing work.

#### `get_previous_epoch_committee_count_per_slot`

```python
def get_previous_epoch_committee_count_per_slot(state: BeaconState) -> int:
    previous_active_validators = get_active_validator_indices(
        state.validator_registry,
        state.previous_epoch_calculation_slot,
    )
    return get_committee_count_per_slot(len(previous_active_validators))
```

#### `get_current_epoch_committee_count_per_slot`

```python
def get_current_epoch_committee_count_per_slot(state: BeaconState) -> int:
    current_active_validators = get_active_validator_indices(
        state.validator_registry,
        state.current_epoch_calculation_slot,
    )
    return get_committee_count_per_slot(len(current_active_validators))
```

#### `get_crosslink_committees_at_slot`

```python
def get_crosslink_committees_at_slot(state: BeaconState,
                                     slot: SlotNumber) -> List[Tuple[List[ValidatorIndex], ShardNumber]]:
    """
    Returns the list of ``(committee, shard)`` tuples for the ``slot``.
    """
    state_epoch_slot = state.slot - (state.slot % EPOCH_LENGTH)
    assert state_epoch_slot <= slot + EPOCH_LENGTH
    assert slot < state_epoch_slot + EPOCH_LENGTH
    offset = slot % EPOCH_LENGTH

    if slot < state_epoch_slot:
        committees_per_slot = get_previous_epoch_committee_count_per_slot(state)
        shuffling = get_shuffling(
            state.previous_epoch_randao_mix,
            state.validator_registry,
            state.previous_epoch_calculation_slot,
        )
        slot_start_shard = (state.previous_epoch_start_shard + committees_per_slot * offset) % SHARD_COUNT
    else:
        committees_per_slot = get_current_epoch_committee_count_per_slot(state)
        shuffling = get_shuffling(
            state.current_epoch_randao_mix,
            state.validator_registry,
            state.current_epoch_calculation_slot,
        )
        slot_start_shard = (state.current_epoch_start_shard + committees_per_slot * offset) % SHARD_COUNT

    return [
        (
            shuffling[committees_per_slot * offset + i],
            (slot_start_shard + i) % SHARD_COUNT,
        )
        for i in range(committees_per_slot)
    ]
```

**Note**: we plan to replace the shuffling algorithm with a pointwise-evaluable shuffle (see https://github.com/ethereum/eth2.0-specs/issues/323), which will allow calculation of the committees for each slot individually.

#### `get_block_root`

```python
def get_block_root(state: BeaconState,
                   slot: SlotNumber) -> Bytes32:
    """
    Returns the block root at a recent ``slot``.
    """
    assert state.slot <= slot + LATEST_BLOCK_ROOTS_LENGTH
    assert slot < state.slot
    return state.latest_block_roots[slot % LATEST_BLOCK_ROOTS_LENGTH]
```

`get_block_root(_, s)` should always return `hash_tree_root` of the block in the beacon chain at slot `s`, and `get_crosslink_committees_at_slot(_, s)` should not change unless the [validator](#dfn-validator) registry changes.

#### `get_randao_mix`

```python
def get_randao_mix(state: BeaconState,
                   slot: SlotNumber) -> Bytes32:
    """
    Returns the randao mix at a recent ``slot``.
    """
    assert state.slot < slot + LATEST_RANDAO_MIXES_LENGTH
    assert slot <= state.slot
    return state.latest_randao_mixes[slot % LATEST_RANDAO_MIXES_LENGTH]
```

#### `get_beacon_proposer_index`

```python
def get_beacon_proposer_index(state: BeaconState,
                              slot: SlotNumber) -> ValidatorIndex:
    """
    Returns the beacon proposer index for the ``slot``.
    """
    first_committee, _ = get_crosslink_committees_at_slot(state, slot)[0]
    return first_committee[slot % len(first_committee)]
```

#### `merkle_root`

```python
def merkle_root(values: List[Bytes32]) -> Bytes32:
    """
    Merkleize ``values`` (where ``len(values)`` is a power of two) and return the Merkle root.
    """
    o = [0] * len(values) + values
    for i in range(len(values) - 1, 0, -1):
        o[i] = hash(o[i * 2] + o[i * 2 + 1])
    return o[1]
```

#### `get_attestation_participants`

```python
def get_attestation_participants(state: BeaconState,
                                 attestation_data: AttestationData,
                                 aggregation_bitfield: bytes) -> List[ValidatorIndex]:
    """
    Returns the participant indices at for the ``attestation_data`` and ``aggregation_bitfield``.
    """

    # Find the committee in the list with the desired shard
    crosslink_committees = get_crosslink_committees_at_slot(state, attestation_data.slot)

    assert attestation_data.shard in [shard for _, shard in crosslink_committees]
    crosslink_committee = [committee for committee, shard in crosslink_committees if shard == attestation_data.shard][0]
    assert len(aggregation_bitfield) == (len(crosslink_committee) + 7) // 8

    # Find the participating attesters in the committee
    participants = []
    for i, validator_index in enumerate(crosslink_committee):
        aggregation_bit = (aggregation_bitfield[i // 8] >> (7 - (i % 8))) % 2
        if aggregation_bit == 1:
            participants.append(validator_index)
    return participants
```

#### `int_to_bytes1`, `int_to_bytes2`, ...

`int_to_bytes1(x): return x.to_bytes(1, 'big')`, `int_to_bytes2(x): return x.to_bytes(2, 'big')`, and so on for all integers, particularly 1, 2, 3, 4, 8, 32, 48, 96.

#### `get_effective_balance`

```python
def get_effective_balance(state: State, index: ValidatorIndex) -> Gwei:
    """
    Returns the effective balance (also known as "balance at stake") for a ``validator`` with the given ``index``.
    """
    return min(state.validator_balances[index], MAX_DEPOSIT_AMOUNT)
```

#### `get_fork_version`

```python
def get_fork_version(fork: Fork,
                     slot: SlotNumber) -> int:
    if slot < fork.slot:
        return fork.previous_version
    else:
        return fork.current_version
```

#### `get_domain`

```python
def get_domain(fork: Fork,
               slot: SlotNumber,
               domain_type: int) -> int:
    return get_fork_version(
        fork,
        slot
    ) * 2**32 + domain_type
```

#### `verify_slashable_vote_data`

```python
def verify_slashable_vote_data(state: BeaconState, vote_data: SlashableVoteData) -> bool:
    if len(vote_data.custody_bit_0_indices) + len(vote_data.custody_bit_1_indices) > MAX_CASPER_VOTES:
        return False

    return bls_verify_multiple(
        pubkeys=[
            bls_aggregate_pubkeys([state.validator_registry[i].pubkey for i in vote_data.custody_bit_0_indices]),
            bls_aggregate_pubkeys([state.validator_registry[i].pubkey for i in vote_data.custody_bit_1_indices]),
        ],
        messages=[
            hash_tree_root(AttestationDataAndCustodyBit(vote_data.data, False)),
            hash_tree_root(AttestationDataAndCustodyBit(vote_data.data, True)),
        ],
        signature=vote_data.aggregate_signature,
        domain=get_domain(
            state.fork,
            vote_data.data.slot,
            DOMAIN_ATTESTATION,
        ),
    )
```

#### `is_double_vote`

```python
def is_double_vote(attestation_data_1: AttestationData,
                   attestation_data_2: AttestationData) -> bool
    """
    Assumes ``attestation_data_1`` is distinct from ``attestation_data_2``.
    Returns True if the provided ``AttestationData`` are slashable
    due to a 'double vote'.
    """
    target_epoch_1 = attestation_data_1.slot // EPOCH_LENGTH
    target_epoch_2 = attestation_data_2.slot // EPOCH_LENGTH
    return target_epoch_1 == target_epoch_2
```

#### `is_surround_vote`

```python
def is_surround_vote(attestation_data_1: AttestationData,
                     attestation_data_2: AttestationData) -> bool:
    """
    Assumes ``attestation_data_1`` is distinct from ``attestation_data_2``.
    Returns True if the provided ``AttestationData`` are slashable
    due to a 'surround vote'.
    Note: parameter order matters as this function only checks
    that ``attestation_data_1`` surrounds ``attestation_data_2``.
    """
    source_epoch_1 = attestation_data_1.justified_slot // EPOCH_LENGTH
    source_epoch_2 = attestation_data_2.justified_slot // EPOCH_LENGTH
    target_epoch_1 = attestation_data_1.slot // EPOCH_LENGTH
    target_epoch_2 = attestation_data_2.slot // EPOCH_LENGTH
    return (
        (source_epoch_1 < source_epoch_2) and
        (source_epoch_2 + 1 == target_epoch_2) and
        (target_epoch_2 < target_epoch_1)
    )
```

#### `integer_squareroot`

```python
def integer_squareroot(n: int) -> int:
    """
    The largest integer ``x`` such that ``x**2`` is less than ``n``.
    """
    assert n >= 0
    x = n
    y = (x + 1) // 2
    while y < x:
        x = y
        y = (x + n // x) // 2
    return x
```

#### `bls_verify`

`bls_verify` is a function for verifying a BLS signature, defined in the [BLS Signature spec](https://github.com/ethereum/eth2.0-specs/blob/master/specs/bls_signature.md#bls_verify).

#### `bls_verify_multiple`

`bls_verify_multiple` is a function for verifying a BLS signature constructed from multiple messages, defined in the [BLS Signature spec](https://github.com/ethereum/eth2.0-specs/blob/master/specs/bls_signature.md#bls_verify_multiple).

#### `bls_aggregate_pubkeys`

`bls_aggregate_pubkeys` is a function for aggregating multiple BLS public keys into a single aggregate key, defined in the [BLS Signature spec](https://github.com/ethereum/eth2.0-specs/blob/master/specs/bls_signature.md#bls_aggregate_pubkeys).

### On startup

A valid block with slot `GENESIS_SLOT` (a "genesis block") has the following values. Other validity rules (e.g. requiring a signature) do not apply.

```python
{
    slot=GENESIS_SLOT,
    parent_root=ZERO_HASH,
    state_root=STARTUP_STATE_ROOT,
    randao_reveal=EMPTY_SIGNATURE,
    eth1_data=Eth1Data(
        deposit_root=ZERO_HASH,
        block_hash=ZERO_HASH
    ),
    signature=EMPTY_SIGNATURE,
    body=BeaconBlockBody(
        proposer_slashings=[],
        casper_slashings=[],
        attestations=[],
        custody_reseeds=[],
        custody_challenges=[],
        custody_responses=[],
        deposits=[],
        exits=[],
    ),
}
```

`STARTUP_STATE_ROOT` (in the above "genesis block") is generated from the `get_initial_beacon_state` function below. When enough full deposits have been made to the deposit contract and the `ChainStart` log has been emitted, `get_initial_beacon_state` will execute to compute the `hash_tree_root` of `BeaconState`.

```python
def get_initial_beacon_state(initial_validator_deposits: List[Deposit],
                             genesis_time: int,
                             latest_eth1_data: Eth1Data) -> BeaconState:
    state = BeaconState(
        # Misc
        slot=GENESIS_SLOT,
        genesis_time=genesis_time,
        fork=Fork(
            previous_version=GENESIS_FORK_VERSION,
            current_version=GENESIS_FORK_VERSION,
            slot=GENESIS_SLOT,
        ),

        # Validator registry
        validator_registry=[],
        validator_balances=[],
        validator_registry_update_slot=GENESIS_SLOT,
        validator_registry_exit_count=0,
        validator_registry_delta_chain_tip=ZERO_HASH,

        # Randomness and committees
        latest_randao_mixes=[ZERO_HASH for _ in range(LATEST_RANDAO_MIXES_LENGTH)],
        latest_vdf_outputs=[ZERO_HASH for _ in range(LATEST_RANDAO_MIXES_LENGTH // EPOCH_LENGTH)],
        previous_epoch_start_shard=GENESIS_START_SHARD,
        current_epoch_start_shard=GENESIS_START_SHARD,
        previous_epoch_calculation_slot=GENESIS_SLOT,
        current_epoch_calculation_slot=GENESIS_SLOT,
        previous_epoch_randao_mix=ZERO_HASH,
        current_epoch_randao_mix=ZERO_HASH,

        # Custody challenges
        custody_challenges=[],

        # Finality
        previous_justified_slot=GENESIS_SLOT,
        justified_slot=GENESIS_SLOT,
        justification_bitfield=0,
        finalized_slot=GENESIS_SLOT,

        # Recent state
        latest_crosslinks=[Crosslink(slot=GENESIS_SLOT, shard_block_root=ZERO_HASH) for _ in range(SHARD_COUNT)],
        latest_block_roots=[ZERO_HASH for _ in range(LATEST_BLOCK_ROOTS_LENGTH)],
        latest_penalized_balances=[0 for _ in range(LATEST_PENALIZED_EXIT_LENGTH)],
        latest_attestations=[],
        batched_block_roots=[],

        # Ethereum 1.0 chain data
        latest_eth1_data=latest_eth1_data,
        eth1_data_votes=[],
    )

    # Process initial deposits
    for deposit in initial_validator_deposits:
        process_deposit(
            state=state,
            pubkey=deposit.deposit_data.deposit_input.pubkey,
            amount=deposit.deposit_data.amount,
            proof_of_possession=deposit.deposit_data.deposit_input.proof_of_possession,
            withdrawal_credentials=deposit.deposit_data.deposit_input.withdrawal_credentials,
        )

    # Process initial activations
    for validator_index, _ in enumerate(state.validator_registry):
        if get_effective_balance(state, validator_index) >= MAX_DEPOSIT_AMOUNT:
            activate_validator(state, validator_index, True)

    return state
```

### Routine for processing deposits

First, a helper function:

```python
def validate_proof_of_possession(state: BeaconState,
<<<<<<< HEAD
                                 pubkey: BLSPubkey,
                                 proof_of_possession: BLSSignature,
                                 withdrawal_credentials: Bytes32,
                                 randao_commitment: Bytes32,
                                 custody_commitment: Bytes32) -> bool:
=======
                                 pubkey: Bytes48,
                                 proof_of_possession: Bytes96,
                                 withdrawal_credentials: Bytes32) -> bool:
>>>>>>> 22d4a21f
    proof_of_possession_data = DepositInput(
        pubkey=pubkey,
        withdrawal_credentials=withdrawal_credentials,
        proof_of_possession=EMPTY_SIGNATURE,
    )

    return bls_verify(
        pubkey=pubkey,
        message=hash_tree_root(proof_of_possession_data),
        signature=proof_of_possession,
        domain=get_domain(
            state.fork,
            state.slot,
            DOMAIN_DEPOSIT,
        )
    )
```

Now, to add a [validator](#dfn-validator) or top up an existing [validator](#dfn-validator)'s balance by some `deposit` amount:

```python
def process_deposit(state: BeaconState,
<<<<<<< HEAD
                    pubkey: BLSPubkey,
                    amount: Gwei,
                    proof_of_possession: BLSSignature,
                    withdrawal_credentials: Bytes32,
                    randao_commitment: Bytes32,
                    custody_commitment: Bytes32) -> None:
=======
                    pubkey: Bytes48,
                    amount: int,
                    proof_of_possession: Bytes96,
                    withdrawal_credentials: Bytes32) -> None:
>>>>>>> 22d4a21f
    """
    Process a deposit from Ethereum 1.0.
    Note that this function mutates ``state``.
    """
    # Validate the given `proof_of_possession`
    assert validate_proof_of_possession(
        state,
        pubkey,
        proof_of_possession,
        withdrawal_credentials,
    )

    validator_pubkeys = [v.pubkey for v in state.validator_registry]

    if pubkey not in validator_pubkeys:
        # Add new validator
        validator = Validator(
            pubkey=pubkey,
            withdrawal_credentials=withdrawal_credentials,
            proposer_slots=0,
            activation_slot=FAR_FUTURE_SLOT,
            exit_slot=FAR_FUTURE_SLOT,
            withdrawal_slot=FAR_FUTURE_SLOT,
            penalized_slot=FAR_FUTURE_SLOT,
            exit_count=0,
            status_flags=0,
            latest_custody_reseed_slot=GENESIS_SLOT,
            penultimate_custody_reseed_slot=GENESIS_SLOT,
        )

        # Note: In phase 2 registry indices that have been withdrawn for a long time will be recycled.
        state.validator_registry.append(validator)
        state.validator_balances.append(amount)
    else:
        # Increase balance by deposit amount
        index = validator_pubkeys.index(pubkey)
        assert state.validator_registry[index].withdrawal_credentials == withdrawal_credentials

        state.validator_balances[index] += amount
```

### Routines for updating validator status

Note: All functions in this section mutate `state`.

```python
def activate_validator(state: BeaconState, index: ValidatorIndex, genesis: bool) -> None:
    validator = state.validator_registry[index]

    validator.activation_slot = GENESIS_SLOT if genesis else (state.slot + ENTRY_EXIT_DELAY)
    state.validator_registry_delta_chain_tip = hash_tree_root(
        ValidatorRegistryDeltaBlock(
            latest_registry_delta_root=state.validator_registry_delta_chain_tip,
            validator_index=index,
            pubkey=validator.pubkey,
            slot=validator.activation_slot,
            flag=ACTIVATION,
        )
    )
```

```python
def initiate_validator_exit(state: BeaconState, index: ValidatorIndex) -> None:
    validator = state.validator_registry[index]
    validator.status_flags |= INITIATED_EXIT
```

```python
def exit_validator(state: BeaconState, index: ValidatorIndex) -> None:
    validator = state.validator_registry[index]

    # The following updates only occur if not previous exited
    if validator.exit_slot <= state.slot + ENTRY_EXIT_DELAY:
        return

    validator.exit_slot = state.slot + ENTRY_EXIT_DELAY

    state.validator_registry_exit_count += 1
    validator.exit_count = state.validator_registry_exit_count
    state.validator_registry_delta_chain_tip = hash_tree_root(
        ValidatorRegistryDeltaBlock(
            latest_registry_delta_root=state.validator_registry_delta_chain_tip,
            validator_index=index,
            pubkey=validator.pubkey,
            slot=validator.exit_slot,
            flag=EXIT,
        )
    )
```

```python
def penalize_validator(state: BeaconState, index: ValidatorIndex) -> None:
    exit_validator(state, index)
    validator = state.validator_registry[index]
    state.latest_penalized_balances[(state.slot // EPOCH_LENGTH) % LATEST_PENALIZED_EXIT_LENGTH] += get_effective_balance(state, index)

    whistleblower_index = get_beacon_proposer_index(state, state.slot)
    whistleblower_reward = get_effective_balance(state, index) // WHISTLEBLOWER_REWARD_QUOTIENT
    state.validator_balances[whistleblower_index] += whistleblower_reward
    state.validator_balances[index] -= whistleblower_reward
    validator.penalized_slot = state.slot
```

```python
def prepare_validator_for_withdrawal(state: BeaconState, index: ValidatorIndex) -> None:
    validator = state.validator_registry[index]
    validator.status_flags |= WITHDRAWABLE
```

## Per-slot processing

Below are the processing steps that happen at every slot.

### Misc counters

* Set `state.slot += 1`.
* Set `state.validator_registry[get_beacon_proposer_index(state, state.slot)].proposer_slots += 1`.
* Set `state.latest_randao_mixes[state.slot % LATEST_RANDAO_MIXES_LENGTH] = state.latest_randao_mixes[(state.slot - 1) % LATEST_RANDAO_MIXES_LENGTH]`

### Block roots

* Let `previous_block_root` be the `tree_hash_root` of the previous beacon block processed in the chain.
* Set `state.latest_block_roots[(state.slot - 1) % LATEST_BLOCK_ROOTS_LENGTH] = previous_block_root`.
* If `state.slot % LATEST_BLOCK_ROOTS_LENGTH == 0` append `merkle_root(state.latest_block_roots)` to `state.batched_block_roots`.

## Per-block processing

Below are the processing steps that happen at every `block`.

### Slot

* Verify that `block.slot == state.slot`.

### Proposer signature

* Let `block_without_signature_root` be the `hash_tree_root` of `block` where `block.signature` is set to `EMPTY_SIGNATURE`.
* Let `proposal_root = hash_tree_root(ProposalSignedData(state.slot, BEACON_CHAIN_SHARD_NUMBER, block_without_signature_root))`.
* Verify that `bls_verify(pubkey=state.validator_registry[get_beacon_proposer_index(state, state.slot)].pubkey, message=proposal_root, signature=block.signature, domain=get_domain(state.fork, state.slot, DOMAIN_PROPOSAL))`.

### RANDAO

* Let `proposer = state.validator_registry[get_beacon_proposer_index(state, state.slot)]`.
* Verify that `bls_verify(pubkey=proposer.pubkey, message=int_to_bytes32(proposer.proposer_slots), signature=block.randao_reveal, domain=get_domain(state.fork, state.slot, DOMAIN_RANDAO))`.
* Set `state.latest_randao_mixes[state.slot % LATEST_RANDAO_MIXES_LENGTH] = hash(state.latest_randao_mixes[state.slot % LATEST_RANDAO_MIXES_LENGTH] + block.randao_reveal)`.

### Eth1 data

* If `block.eth1_data` equals `eth1_data_vote.eth1_data` for some `eth1_data_vote` in `state.eth1_data_votes`, set `eth1_data_vote.vote_count += 1`.
* Otherwise, append to `state.eth1_data_votes` a new `Eth1DataVote(eth1_data=block.eth1_data, vote_count=1)`.

### Operations

#### Proposer slashings

Verify that `len(block.body.proposer_slashings) <= MAX_PROPOSER_SLASHINGS`.

For each `proposer_slashing` in `block.body.proposer_slashings`:

* Let `proposer = state.validator_registry[proposer_slashing.proposer_index]`.
* Verify that `proposer_slashing.proposal_data_1.slot == proposer_slashing.proposal_data_2.slot`.
* Verify that `proposer_slashing.proposal_data_1.shard == proposer_slashing.proposal_data_2.shard`.
* Verify that `proposer_slashing.proposal_data_1.block_root != proposer_slashing.proposal_data_2.block_root`.
* Verify that `proposer.penalized_slot > state.slot`.
* Verify that `bls_verify(pubkey=proposer.pubkey, message=hash_tree_root(proposer_slashing.proposal_data_1), signature=proposer_slashing.proposal_signature_1, domain=get_domain(state.fork, proposer_slashing.proposal_data_1.slot, DOMAIN_PROPOSAL))`.
* Verify that `bls_verify(pubkey=proposer.pubkey, message=hash_tree_root(proposer_slashing.proposal_data_2), signature=proposer_slashing.proposal_signature_2, domain=get_domain(state.fork, proposer_slashing.proposal_data_2.slot, DOMAIN_PROPOSAL))`.
* Run `penalize_validator(state, proposer_slashing.proposer_index)`.

#### Casper slashings

Verify that `len(block.body.casper_slashings) <= MAX_CASPER_SLASHINGS`.

For each `casper_slashing` in `block.body.casper_slashings`:

* Let `slashable_vote_data_1 = casper_slashing.slashable_vote_data_1`.
* Let `slashable_vote_data_2 = casper_slashing.slashable_vote_data_2`.
* Let `indices(slashable_vote_data) = slashable_vote_data.custody_bit_0_indices + slashable_vote_data.custody_bit_1_indices`.
* Let `intersection = [x for x in indices(slashable_vote_data_1) if x in indices(slashable_vote_data_2)]`.
* Verify that `len(intersection) >= 1`.
* Verify that `slashable_vote_data_1.data != slashable_vote_data_2.data`.
* Verify that `is_double_vote(slashable_vote_data_1.data, slashable_vote_data_2.data)` or `is_surround_vote(slashable_vote_data_1.data, slashable_vote_data_2.data)`.
* Verify that `verify_slashable_vote_data(state, slashable_vote_data_1)`.
* Verify that `verify_slashable_vote_data(state, slashable_vote_data_2)`.
* For each [validator](#dfn-validator) index `i` in `intersection` run `penalize_validator(state, i)` if `state.validator_registry[i].penalized_slot > state.slot`.

#### Attestations

Verify that `len(block.body.attestations) <= MAX_ATTESTATIONS`.

For each `attestation` in `block.body.attestations`:

* Verify that `attestation.data.slot + MIN_ATTESTATION_INCLUSION_DELAY <= state.slot`.
* Verify that `attestation.data.slot + EPOCH_LENGTH >= state.slot`.
* Verify that `attestation.data.justified_slot` is equal to `state.justified_slot if attestation.data.slot >= state.slot - (state.slot % EPOCH_LENGTH) else state.previous_justified_slot`.
* Verify that `attestation.data.justified_block_root` is equal to `get_block_root(state, attestation.data.justified_slot)`.
* Verify that either `attestation.data.latest_crosslink_root` or `attestation.data.shard_block_root` equals `state.latest_crosslinks[shard].shard_block_root`.
* `aggregate_signature` verification:
    * Let `participants = get_attestation_participants(state, attestation.data, attestation.aggregation_bitfield)`.
    * Let `group_public_key = bls_aggregate_pubkeys([state.validator_registry[v].pubkey for v in participants])`.
    * Verify that `bls_verify(pubkey=group_public_key, message=hash_tree_root(AttestationDataAndCustodyBit(attestation.data, False)), signature=attestation.aggregate_signature, domain=get_domain(state.fork, attestation.data.slot, DOMAIN_ATTESTATION))`.
* [TO BE REMOVED IN PHASE 1] Verify that `attestation.data.shard_block_root == ZERO_HASH`.
* Append `PendingAttestation(data=attestation.data, aggregation_bitfield=attestation.aggregation_bitfield, custody_bitfield=attestation.custody_bitfield, slot_included=state.slot)` to `state.latest_attestations`.

#### Deposits

Verify that `len(block.body.deposits) <= MAX_DEPOSITS`.

[TODO: add logic to ensure that deposits from 1.0 chain are processed in order]
[TODO: update the call to `verify_merkle_branch` below if it needs to change after we process deposits in order]

For each `deposit` in `block.body.deposits`:

* Let `serialized_deposit_data` be the serialized form of `deposit.deposit_data`. It should be 8 bytes for `deposit_data.amount` followed by 8 bytes for `deposit_data.timestamp` and then the `DepositInput` bytes. That is, it should match `deposit_data` in the [Ethereum 1.0 deposit contract](#ethereum-10-deposit-contract) of which the hash was placed into the Merkle tree.
* Verify that `verify_merkle_branch(hash(serialized_deposit_data), deposit.branch, DEPOSIT_CONTRACT_TREE_DEPTH, deposit.index, state.latest_eth1_data.deposit_root)` is `True`.

```python
def verify_merkle_branch(leaf: Bytes32, branch: List[Bytes32], depth: int, index: int, root: Bytes32) -> bool:
    value = leaf
    for i in range(depth):
        if index // (2**i) % 2:
            value = hash(branch[i] + value)
        else:
            value = hash(value + branch[i])
    return value == root
```

* Run the following:

```python
process_deposit(
    state=state,
    pubkey=deposit.deposit_data.deposit_input.pubkey,
    amount=deposit.deposit_data.amount,
    proof_of_possession=deposit.deposit_data.deposit_input.proof_of_possession,
    withdrawal_credentials=deposit.deposit_data.deposit_input.withdrawal_credentials,
)
```

#### Exits

Verify that `len(block.body.exits) <= MAX_EXITS`.

For each `exit` in `block.body.exits`:

* Let `validator = state.validator_registry[exit.validator_index]`.
* Verify that `validator.exit_slot > state.slot + ENTRY_EXIT_DELAY`.
* Verify that `state.slot >= exit.slot`.
* Let `exit_message = hash_tree_root(Exit(slot=exit.slot, validator_index=exit.validator_index, signature=EMPTY_SIGNATURE))`.
* Verify that `bls_verify(pubkey=validator.pubkey, message=exit_message, signature=exit.signature, domain=get_domain(state.fork, exit.slot, DOMAIN_EXIT))`.
* Run `initiate_validator_exit(state, exit.validator_index)`.

#### Custody

[TO BE REMOVED IN PHASE 1] Verify that `len(block.body.custody_reseeds) == len(block.body.custody_challenges) == len(block.body.custody_responses) == 0`.

## Per-epoch processing

The steps below happen when `state.slot % EPOCH_LENGTH == 0`.

### Helpers

All [validators](#dfn-validator):

* Let `active_validator_indices = get_active_validator_indices(state.validator_registry, state.slot)`.
* Let `total_balance = sum([get_effective_balance(state, i) for i in active_validator_indices])`.

[Validators](#dfn-Validator) attesting during the current epoch:

* Let `current_epoch_attestations = [a for a in state.latest_attestations if state.slot - EPOCH_LENGTH <= a.data.slot < state.slot]`. (Note: this is the set of attestations of slots in the epoch `state.slot-EPOCH_LENGTH...state.slot-1`, _not_ attestations that got included in the chain during the epoch `state.slot-EPOCH_LENGTH...state.slot-1`.)
* Validators justifying the epoch boundary block at the start of the current epoch:
  * Let `current_epoch_boundary_attestations = [a for a in current_epoch_attestations if a.data.epoch_boundary_root == get_block_root(state, state.slot-EPOCH_LENGTH) and a.data.justified_slot == state.justified_slot]`.
  * Let `current_epoch_boundary_attester_indices` be the union of the [validator](#dfn-validator) index sets given by `[get_attestation_participants(state, a.data, a.aggregation_bitfield) for a in current_epoch_boundary_attestations]`.
  * Let `current_epoch_boundary_attesting_balance = sum([get_effective_balance(state, i) for i in current_epoch_boundary_attester_indices])`.

[Validators](#dfn-Validator) attesting during the previous epoch:

* Validators that made an attestation during the previous epoch:
  * Let `previous_epoch_attestations = [a for a in state.latest_attestations if state.slot - 2 * EPOCH_LENGTH <= a.data.slot < state.slot - EPOCH_LENGTH]`.
  * Let `previous_epoch_attester_indices` be the union of the validator index sets given by `[get_attestation_participants(state, a.data, a.aggregation_bitfield) for a in previous_epoch_attestations]`.
* Validators targeting the previous justified slot:
  * Let `previous_epoch_justified_attestations = [a for a in current_epoch_attestations + previous_epoch_attestations if a.data.justified_slot == state.previous_justified_slot]`.
  * Let `previous_epoch_justified_attester_indices` be the union of the validator index sets given by `[get_attestation_participants(state, a.data, a.aggregation_bitfield) for a in previous_epoch_justified_attestations]`.
  * Let `previous_epoch_justified_attesting_balance = sum([get_effective_balance(state, i) for i in previous_epoch_justified_attester_indices])`.
* Validators justifying the epoch boundary block at the start of the previous epoch:
  * Let `previous_epoch_boundary_attestations = [a for a in previous_epoch_justified_attestations if a.data.epoch_boundary_root == get_block_root(state, state.slot - 2 * EPOCH_LENGTH)]`.
  * Let `previous_epoch_boundary_attester_indices` be the union of the validator index sets given by `[get_attestation_participants(state, a.data, a.aggregation_bitfield) for a in previous_epoch_boundary_attestations]`.
  * Let `previous_epoch_boundary_attesting_balance = sum([get_effective_balance(state, i) for i in previous_epoch_boundary_attester_indices])`.
* Validators attesting to the expected beacon chain head during the previous epoch:
  * Let `previous_epoch_head_attestations = [a for a in previous_epoch_attestations if a.data.beacon_block_root == get_block_root(state, a.data.slot)]`.
  * Let `previous_epoch_head_attester_indices` be the union of the validator index sets given by `[get_attestation_participants(state, a.data, a.aggregation_bitfield) for a in previous_epoch_head_attestations]`.
  * Let `previous_epoch_head_attesting_balance = sum([get_effective_balance(state, i) for i in previous_epoch_head_attester_indices])`.

**Note**: `previous_epoch_boundary_attesting_balance` balance might be marginally different than `current_epoch_boundary_attesting_balance` during the previous epoch transition. Due to the tight bound on validator churn each epoch and small per-epoch rewards/penalties, the potential balance difference is very low and only marginally affects consensus safety.

For every `slot in range(state.slot - 2 * EPOCH_LENGTH, state.slot)`, let `crosslink_committees_at_slot = get_crosslink_committees_at_slot(state, slot)`. For every `(crosslink_committee, shard)` in `crosslink_committees_at_slot`, compute:

* Let `shard_block_root` be `state.latest_crosslinks[shard].shard_block_root`
* Let `attesting_validator_indices(crosslink_committee, shard_block_root)` be the union of the [validator](#dfn-validator) index sets given by `[get_attestation_participants(state, a.data, a.aggregation_bitfield) for a in current_epoch_attestations + previous_epoch_attestations if a.data.shard == shard and a.data.shard_block_root == shard_block_root]`.
* Let `winning_root(crosslink_committee)` be equal to the value of `shard_block_root` such that `sum([get_effective_balance(state, i) for i in attesting_validator_indices(crosslink_committee, shard_block_root)])` is maximized (ties broken by favoring lower `shard_block_root` values).
* Let `attesting_validators(crosslink_committee)` be equal to `attesting_validator_indices(crosslink_committee, winning_root(crosslink_committee))` for convenience.
* Let `total_attesting_balance(crosslink_committee) = sum([get_effective_balance(state, i) for i in attesting_validators(crosslink_committee)])`.
* Let `total_balance(crosslink_committee) = sum([get_effective_balance(state, i) for i in crosslink_committee])`.

Define the following helpers to process attestation inclusion rewards and inclusion distance reward/penalty. For every attestation `a` in `previous_epoch_attestations`:

* Let `inclusion_slot(state, index) = a.slot_included` for the attestation `a` where `index` is in `get_attestation_participants(state, a.data, a.aggregation_bitfield)`. If multiple attestations are applicable, the attestation with lowest `slot_included` is considered.
* Let `inclusion_distance(state, index) = a.slot_included - a.data.slot` where `a` is the above attestation.

### Eth1 data

If `state.slot % ETH1_DATA_VOTING_PERIOD == 0`:

* Set `state.latest_eth1_data = eth1_data_vote.data` if `eth1_data_vote.vote_count * 2 > ETH1_DATA_VOTING_PERIOD` for some `eth1_data_vote` in `state.eth1_data_votes`.
* Set `state.eth1_data_votes = []`.

### Justification

* Set `state.previous_justified_slot = state.justified_slot`.
* Set `state.justification_bitfield = (state.justification_bitfield * 2) % 2**64`.
* Set `state.justification_bitfield |= 2` and `state.justified_slot = state.slot - 2 * EPOCH_LENGTH` if `3 * previous_epoch_boundary_attesting_balance >= 2 * total_balance`.
* Set `state.justification_bitfield |= 1` and `state.justified_slot = state.slot - 1 * EPOCH_LENGTH` if `3 * current_epoch_boundary_attesting_balance >= 2 * total_balance`.

Set `state.finalized_slot = state.previous_justified_slot` if any of the following are true:

* `state.previous_justified_slot == state.slot - 2 * EPOCH_LENGTH and state.justification_bitfield % 4 == 3`
* `state.previous_justified_slot == state.slot - 3 * EPOCH_LENGTH and state.justification_bitfield % 8 == 7`
* `state.previous_justified_slot == state.slot - 4 * EPOCH_LENGTH and state.justification_bitfield % 16 in (15, 14)`

### Crosslinks

For every `slot in range(state.slot - 2 * EPOCH_LENGTH, state.slot)`, let `crosslink_committees_at_slot = get_crosslink_committees_at_slot(state, slot)`. For every `(crosslink_committee, shard)` in `crosslink_committees_at_slot`, compute:

* Set `state.latest_crosslinks[shard] = Crosslink(slot=state.slot, shard_block_root=winning_root(crosslink_committee))` if `3 * total_attesting_balance(crosslink_committee) >= 2 * total_balance(crosslink_committee)`.

### Rewards and penalties

First, we define some additional helpers:

* Let `base_reward_quotient = integer_squareroot(total_balance) // BASE_REWARD_QUOTIENT`.
* Let `base_reward(state, index) = get_effective_balance(state, index) // base_reward_quotient // 5` for any validator with the given `index`.
* Let `inactivity_penalty(state, index, epochs_since_finality) = base_reward(state, index) + get_effective_balance(state, index) * epochs_since_finality // INACTIVITY_PENALTY_QUOTIENT // 2` for any validator with the given `index`.

#### Justification and finalization

Note: When applying penalties in the following balance recalculations implementers should make sure the `uint64` does not underflow.

* Let `epochs_since_finality = (state.slot - state.finalized_slot) // EPOCH_LENGTH`.

Case 1: `epochs_since_finality <= 4`:

* Expected FFG source:
  * Any [validator](#dfn-validator) `index` in `previous_epoch_justified_attester_indices` gains `base_reward(state, index) * previous_epoch_justified_attesting_balance // total_balance`.
  * Any [active validator](#dfn-active-validator) `v` not in `previous_epoch_justified_attester_indices` loses `base_reward(state, index)`.
* Expected FFG target:
  * Any [validator](#dfn-validator) `index` in `previous_epoch_boundary_attester_indices` gains `base_reward(state, index) * previous_epoch_boundary_attesting_balance // total_balance`.
  * Any [active validator](#dfn-active-validator) `index` not in `previous_epoch_boundary_attester_indices` loses `base_reward(state, index)`.
* Expected beacon chain head:
  * Any [validator](#dfn-validator) `index` in `previous_epoch_head_attester_indices` gains `base_reward(state, index) * previous_epoch_head_attesting_balance // total_balance)`.
  * Any [active validator](#dfn-active-validator) `index` not in `previous_epoch_head_attester_indices` loses `base_reward(state, index)`.
* Inclusion distance:
  * Any [validator](#dfn-validator) `index` in `previous_epoch_attester_indices` gains `base_reward(state, index) * MIN_ATTESTATION_INCLUSION_DELAY // inclusion_distance(state, index)`

Case 2: `epochs_since_finality > 4`:

* Any [active validator](#dfn-active-validator) `index` not in `previous_epoch_justified_attester_indices`, loses `inactivity_penalty(state, index, epochs_since_finality)`.
* Any [active validator](#dfn-active-validator) `index` not in `previous_epoch_boundary_attester_indices`, loses `inactivity_penalty(state, index, epochs_since_finality)`.
* Any [active validator](#dfn-active-validator) `index` not in `previous_epoch_head_attester_indices`, loses `base_reward(state, index)`.
* Any [active_validator](#dfn-active-validator) `index` with `validator.penalized_slot <= state.slot`, loses `2 * inactivity_penalty(state, index, epochs_since_finality) + base_reward(state, index)`.
* Any [validator](#dfn-validator) `index` in `previous_epoch_attester_indices` loses `base_reward(state, index) - base_reward(state, index) * MIN_ATTESTATION_INCLUSION_DELAY // inclusion_distance(state, index)`

#### Attestation inclusion

For each `index` in `previous_epoch_attester_indices`, we determine the proposer `proposer_index = get_beacon_proposer_index(state, inclusion_slot(state, index))` and set `state.validator_balances[proposer_index] += base_reward(state, index) // INCLUDER_REWARD_QUOTIENT`.

#### Crosslinks

For every `slot in range(state.slot - 2 * EPOCH_LENGTH, state.slot - EPOCH_LENGTH)`, let `crosslink_committees_at_slot = get_crosslink_committees_at_slot(state, slot)`. For every `(crosslink_committee, shard)` in `crosslink_committees_at_slot`, compute:

* If `index in attesting_validators(crosslink_committee)`, `state.validator_balances[index] += base_reward(state, index) * total_attesting_balance(crosslink_committee) // total_balance(crosslink_committee))`.
* If `index not in attesting_validators(crosslink_committee)`, `state.validator_balances[index] -= base_reward(state, index)`.

### Ejections

* Run `process_ejections(state)`.

```python
def process_ejections(state: BeaconState) -> None:
    """
    Iterate through the validator registry
    and eject active validators with balance below ``EJECTION_BALANCE``.
    """
    for index in get_active_validator_indices(state.validator_registry, state.slot):
        if state.validator_balances[index] < EJECTION_BALANCE:
            exit_validator(state, index)
```

### Validator registry

First, update `previous_epoch_calculation_slot` and `previous_epoch_start_shard`:

* Set `state.previous_epoch_calculation_slot = state.current_epoch_calculation_slot`
* Set `state.previous_epoch_start_shard = state.current_epoch_start_shard`
* Set `state.previous_epoch_randao_mix = state.current_epoch_randao_mix`

If the following are satisfied:

* `state.finalized_slot > state.validator_registry_update_slot`
* `state.latest_crosslinks[shard].slot > state.validator_registry_update_slot` for every shard number `shard` in `[(state.current_epoch_start_shard + i) % SHARD_COUNT for i in range(get_current_epoch_committee_count_per_slot(state) * EPOCH_LENGTH)]` (that is, for every shard in the current committees)

update the validator registry and associated fields by running

```python
def update_validator_registry(state: BeaconState) -> None:
    """
    Update validator registry.
    Note that this function mutates ``state``.
    """
    # The active validators
    active_validator_indices = get_active_validator_indices(state.validator_registry, state.slot)
    # The total effective balance of active validators
    total_balance = sum([get_effective_balance(state, i) for i in active_validator_indices])

    # The maximum balance churn in Gwei (for deposits and exits separately)
    max_balance_churn = max(
        MAX_DEPOSIT_AMOUNT,
        total_balance // (2 * MAX_BALANCE_CHURN_QUOTIENT)
    )

    # Activate validators within the allowable balance churn
    balance_churn = 0
    for index, validator in enumerate(state.validator_registry):
        if validator.activation_slot > state.slot + ENTRY_EXIT_DELAY and state.validator_balances[index] >= MAX_DEPOSIT_AMOUNT:
            # Check the balance churn would be within the allowance
            balance_churn += get_effective_balance(state, index)
            if balance_churn > max_balance_churn:
                break

            # Activate validator
            activate_validator(state, index, False)

    # Exit validators within the allowable balance churn
    balance_churn = 0
    for index, validator in enumerate(state.validator_registry):
        if validator.exit_slot > state.slot + ENTRY_EXIT_DELAY and validator.status_flags & INITIATED_EXIT:
            # Check the balance churn would be within the allowance
            balance_churn += get_effective_balance(state, index)
            if balance_churn > max_balance_churn:
                break

            # Exit validator
            exit_validator(state, index)

    state.validator_registry_update_slot = state.slot
```

and perform the following updates:

* Set `state.current_epoch_calculation_slot = state.slot`
* Set `state.current_epoch_start_shard = (state.current_epoch_start_shard + get_current_epoch_committee_count_per_slot(state) * EPOCH_LENGTH) % SHARD_COUNT`
* Set `state.current_epoch_randao_mix = get_randao_mix(state, state.current_epoch_calculation_slot - SEED_LOOKAHEAD)`

If a validator registry update does _not_ happen do the following:

* Let `epochs_since_last_registry_change = (state.slot - state.validator_registry_update_slot) // EPOCH_LENGTH`.
* If `epochs_since_last_registry_change` is an exact power of 2, set `state.current_epoch_calculation_slot = state.slot` and `state.current_epoch_randao_mix = get_randao_mix(state, state.current_epoch_calculation_slot - SEED_LOOKAHEAD)`. Note that `state.current_epoch_start_shard` is left unchanged.

Regardless of whether or not a validator set change happens, run the following:

```python
def process_penalties_and_exits(state: BeaconState) -> None:
    # The active validators
    active_validator_indices = get_active_validator_indices(state.validator_registry, state.slot)
    # The total effective balance of active validators
    total_balance = sum([get_effective_balance(state, i) for i in active_validator_indices])

    for index, validator in enumerate(state.validator_registry):
        if (state.slot // EPOCH_LENGTH) == (validator.penalized_slot // EPOCH_LENGTH) + LATEST_PENALIZED_EXIT_LENGTH // 2:
            e = (state.slot // EPOCH_LENGTH) % LATEST_PENALIZED_EXIT_LENGTH
            total_at_start = state.latest_penalized_balances[(e + 1) % LATEST_PENALIZED_EXIT_LENGTH]
            total_at_end = state.latest_penalized_balances[e]
            total_penalties = total_at_end - total_at_start
            penalty = get_effective_balance(state, index) * min(total_penalties * 3, total_balance) // total_balance
            state.validator_balances[index] -= penalty

    def eligible(index):
        validator = state.validator_registry[index]
        if validator.penalized_slot <= state.slot:
            PENALIZED_WITHDRAWAL_TIME = LATEST_PENALIZED_EXIT_LENGTH * EPOCH_LENGTH // 2
            return state.slot >= validator.penalized_slot + PENALIZED_WITHDRAWAL_TIME
        else:
            return state.slot >= validator.exit_slot + MIN_VALIDATOR_WITHDRAWAL_TIME

    all_indices = list(range(len(state.validator_registry)))
    eligible_indices = filter(eligible, all_indices)
    sorted_indices = sorted(eligible_indices, key=lambda index: state.validator_registry[index].exit_count)
    withdrawn_so_far = 0
    for index in sorted_indices:
        prepare_validator_for_withdrawal(state, index)
        withdrawn_so_far += 1
        if withdrawn_so_far >= MAX_WITHDRAWALS_PER_EPOCH:
            break
```

### Final updates

* Let `e = state.slot // EPOCH_LENGTH`. Set `state.latest_penalized_balances[(e+1) % LATEST_PENALIZED_EXIT_LENGTH] = state.latest_penalized_balances[e % LATEST_PENALIZED_EXIT_LENGTH]`
* Remove any `attestation` in `state.latest_attestations` such that `attestation.data.slot < state.slot - EPOCH_LENGTH`.

## State root processing

Verify `block.state_root == hash_tree_root(state)` if there exists a `block` for the slot being processed.

# References

This section is divided into Normative and Informative references.  Normative references are those that must be read in order to implement this specification, while Informative references are merely that, information.  An example of the former might be the details of a required consensus algorithm, and an example of the latter might be a pointer to research that demonstrates why a particular consensus algorithm might be better suited for inclusion in the standard than another.

## Normative

## Informative
<a id="ref-casper-ffg"></a> _**casper-ffg**_ </br> &nbsp; _Casper the Friendly Finality Gadget_. V. Buterin and V. Griffith. URL: https://arxiv.org/abs/1710.09437

<a id="ref-python-poc"></a> _**python-poc**_ </br> &nbsp; _Python proof-of-concept implementation_. Ethereum Foundation. URL: https://github.com/ethereum/beacon_chain

# Copyright
Copyright and related rights waived via [CC0](https://creativecommons.org/publicdomain/zero/1.0/).<|MERGE_RESOLUTION|>--- conflicted
+++ resolved
@@ -1302,17 +1302,9 @@
 
 ```python
 def validate_proof_of_possession(state: BeaconState,
-<<<<<<< HEAD
                                  pubkey: BLSPubkey,
                                  proof_of_possession: BLSSignature,
-                                 withdrawal_credentials: Bytes32,
-                                 randao_commitment: Bytes32,
-                                 custody_commitment: Bytes32) -> bool:
-=======
-                                 pubkey: Bytes48,
-                                 proof_of_possession: Bytes96,
                                  withdrawal_credentials: Bytes32) -> bool:
->>>>>>> 22d4a21f
     proof_of_possession_data = DepositInput(
         pubkey=pubkey,
         withdrawal_credentials=withdrawal_credentials,
@@ -1335,19 +1327,10 @@
 
 ```python
 def process_deposit(state: BeaconState,
-<<<<<<< HEAD
                     pubkey: BLSPubkey,
                     amount: Gwei,
                     proof_of_possession: BLSSignature,
-                    withdrawal_credentials: Bytes32,
-                    randao_commitment: Bytes32,
-                    custody_commitment: Bytes32) -> None:
-=======
-                    pubkey: Bytes48,
-                    amount: int,
-                    proof_of_possession: Bytes96,
                     withdrawal_credentials: Bytes32) -> None:
->>>>>>> 22d4a21f
     """
     Process a deposit from Ethereum 1.0.
     Note that this function mutates ``state``.
