# Ethereum 2.0 Phase 0 -- The Beacon Chain

###### tags: `spec`, `eth2.0`, `casper`, `sharding`, `beacon`

**NOTICE**: This document is a work-in-progress for researchers and implementers. It reflects recent spec changes and takes precedence over the [Python proof-of-concept implementation](https://github.com/ethereum/beacon_chain).

### Introduction

This document represents the specification for Phase 0 of Ethereum 2.0 -- The Beacon Chain.

At the core of Ethereum 2.0 is a system chain called the "beacon chain". The beacon chain stores and manages the set of active proof-of-stake validators. In the initial deployment phases of Ethereum 2.0 the only mechanism to become a validator is to make a fixed-size one-way ETH deposit to a registration contract on the Ethereum 1.0 PoW chain. Induction as a validator happens after registration transaction receipts are processed by the beacon chain and after a queuing process. Deregistration is either voluntary or done forcibly as a penalty for misbehavior.

The primary source of load on the beacon chain are "attestations". Attestations simultaneously attest to a shard block and a corresponding beacon chain block. A sufficient number of attestations for the same shard block create a "crosslink", confirming the shard segment up to that shard block into the beacon chain. Crosslinks also serve as infrastructure for asynchronous cross-shard communication.

### Terminology

* **Validator** - a participant in the Casper/sharding consensus system. You can become one by depositing 32 ETH into the Casper mechanism.
* **Active validator set** - those validators who are currently participating, and which the Casper mechanism looks to produce and attest to blocks, crosslinks and other consensus objects.
* **Committee** - a (pseudo-) randomly sampled subset of the active validator set. When a committee is referred to collectively, as in "this committee attests to X", this is assumed to mean "some subset of that committee that contains enough validators that the protocol recognizes it as representing the committee".
* **Proposer** - the validator that creates a beacon chain block
* **Attester** - a validator that is part of a committee that needs to sign off on a beacon chain block while simultaneously creating a link (crosslink) to a recent shard block on a particular shard chain.
* **Beacon chain** - the central PoS chain that is the base of the sharding system.
* **Shard chain** - one of the chains on which user transactions take place and account data is stored.
* **Crosslink** - a set of signatures from a committee attesting to a block in a shard chain, which can be included into the beacon chain. Crosslinks are the main means by which the beacon chain "learns about" the updated state of shard chains.
* **Slot** - a period of `SLOT_DURATION` seconds, during which one proposer has the ability to create a beacon chain block and some attesters have the ability to make attestations
* **Cycle** - a span of slots during which all validators get exactly one chance to make an attestation
* **Finalized**, **justified** - see Casper FFG finalization here: https://arxiv.org/abs/1710.09437
* **Withdrawal period** - number of slots between a validator exit and the validator balance being withdrawable
* **Genesis time** - the Unix time of the genesis beacon chain block at slot 0

### Constants

| Constant | Value | Unit | Approximation |
| --- | --- | :---: | - |
| `SHARD_COUNT` | 2**10 (= 1,024)| shards |
| `DEPOSIT_SIZE` | 2**5 (= 32) | ETH |
| `MIN_ONLINE_DEPOSIT_SIZE` | 2**4 (= 16) | ETH |
| `GWEI_PER_ETH` | 10**9 | Gwei/ETH |
| `DEPOSIT_CONTRACT_ADDRESS` | **TBD** | - |
| `DEPOSITS_FOR_CHAIN_START` | 2**14 (= 16,384) | deposits |
| `TARGET_COMMITTEE_SIZE` | 2**8 (= 256) | validators |
| `SLOT_DURATION` | 6 | seconds |
| `CYCLE_LENGTH` | 2**6 (= 64) | slots | ~6 minutes |
| `MIN_VALIDATOR_SET_CHANGE_INTERVAL` | 2**8 (= 256) | slots | ~25 minutes |
| `SHARD_PERSISTENT_COMMITTEE_CHANGE_PERIOD` | 2**17 (= 131,072) | slots | ~9 days |
| `MIN_ATTESTATION_INCLUSION_DELAY` | 2**2 (= 4) | slots | ~24 seconds |
| `SQRT_E_DROP_TIME` | 2**18 (= 262,144) | slots | ~18 days |
| `WITHDRAWALS_PER_CYCLE` | 2**2 (=4) | validators | 5.2m ETH in ~6 months |
| `MIN_WITHDRAWAL_PERIOD` | 2**13 (= 8,192) | slots | ~14 hours |
| `DELETION_PERIOD` | 2**22 (= 4,194,304) | slots | ~290 days |
| `COLLECTIVE_PENALTY_CALCULATION_PERIOD` | 2**20 (= 1,048,576) | slots | ~2.4 months |
| `POW_RECEIPT_ROOT_VOTING_PERIOD` | 2**10 (= 1,024) | slots | ~1.7 hours |
| `SLASHING_WHISTLEBLOWER_REWARD_DENOMINATOR` | 2**9 (= 512) |
| `BASE_REWARD_QUOTIENT` | 2**15 (= 32,768) | — |
| `MAX_VALIDATOR_CHURN_QUOTIENT` | 2**5 (= 32) | — |
| `POW_CONTRACT_MERKLE_TREE_DEPTH` | 2**5 (= 32) | - |
| `MAX_ATTESTATION_COUNT` | 2**7 (= 128) | - |
| `LOGOUT_MESSAGE` | `"LOGOUT"` | — |
| `INITIAL_FORK_VERSION` | 0 | — |

**Notes**

* See a recommended min committee size of 111 [here](https://vitalik.ca/files/Ithaca201807_Sharding.pdf); our algorithm will generally ensure the committee size is at least half the target.
* The `SQRT_E_DROP_TIME` constant is the amount of time it takes for the quadratic leak to cut deposits of non-participating validators by ~39.4%.
* The `BASE_REWARD_QUOTIENT` constant is the per-slot interest rate assuming all validators are participating, assuming total deposits of 1 ETH. It corresponds to ~3.88% annual interest assuming 10 million participating ETH.
* At most `1/MAX_VALIDATOR_CHURN_QUOTIENT` of the validators can change during each validator set change.

**Validator status codes**

| Name | Value |
| - | :-: |
| `PENDING_ACTIVATION` | `0` |
| `ACTIVE` | `1` |
| `PENDING_EXIT` | `2` |
| `PENDING_WITHDRAW` | `3` |
| `WITHDRAWN` | `4` |
| `PENALIZED` | `127` |

**Special record types**

| Name | Value | Maximum count |
| - | :-: | :-: |
| `LOGOUT` | `0` | `16` |
| `CASPER_SLASHING` | `1` | `16` |
| `PROPOSER_SLASHING` | `2` | `16` |
| `DEPOSIT_PROOF` | `3` | `16` |

**Validator set delta flags**

| Name | Value |
| - | :-: |
| `ENTRY` | `0` |
| `EXIT` | `1` |

**Domains for BLS signatures**

| Name | Value | 
| - | :-: |
| `DOMAIN_DEPOSIT` | `0` |
| `DOMAIN_ATTESTATION` | `1` |
| `DOMAIN_PROPOSAL` | `2` |
| `DOMAIN_LOGOUT` | `3` |

### PoW chain registration contract

The initial deployment phases of Ethereum 2.0 are implemented without consensus changes to the PoW chain. A registration contract is added to the PoW chain to deposit ETH. This contract has a `registration` function which takes as arguments `pubkey`, `withdrawal_credentials`, `randao_commitment` as defined in a `ValidatorRecord` below. A BLS `proof_of_possession` of types `bytes` is given as a final argument.

The registration contract emits a log with the various arguments for consumption by the beacon chain. It does not do validation, pushing the registration logic to the beacon chain. In particular, the proof of possession (based on the BLS12-381 curve) is not verified by the registration contract.

## Data structures
### Beacon chain blocks

A `BeaconBlock` has the following fields:

```python
{
    # Slot number
    'slot': 'uint64',
    # Proposer RANDAO reveal
    'randao_reveal': 'hash32',
    # Recent PoW receipt root
    'candidate_pow_receipt_root': 'hash32',
    # Skip list of previous beacon block hashes
    # i'th item is the most recent ancestor whose slot is a multiple of 2**i for i = 0, ..., 31
    'ancestor_hashes': ['hash32'],
    # State root
    'state_root': 'hash32',
    # Attestations
    'attestations': [AttestationRecord],
    # Specials (e.g. logouts, penalties)
    'specials': [SpecialRecord],
    # Proposer signature
    'proposer_signature': ['uint384'],
}
```

An `AttestationRecord` has the following fields:

```python
{
    # Slot number
    'slot': 'uint64',
    # Shard number
    'shard': 'uint64',
    # Beacon block hashes not part of the current chain, oldest to newest
    'oblique_parent_hashes': ['hash32'],
    # Shard block hash being attested to
    'shard_block_hash': 'hash32',
    # Last crosslink hash
    'last_crosslink_hash': 'hash32',
    # Root of data between last hash and this one
    'shard_block_combined_data_root': 'hash32',
    # Attester participation bitfield (1 bit per attester)
    'attester_bitfield': 'bytes',
    # Slot of last justified beacon block
    'justified_slot': 'uint64',
    # Hash of last justified beacon block
    'justified_block_hash': 'hash32',
    # BLS aggregate signature
    'aggregate_sig': ['uint384']
}
```

A `ProposalSignedData` has the following fields:

```python
{
    # Slot number
    'slot': 'uint64',
    # Shard number (or `2**64 - 1` for beacon chain)
    'shard': 'uint64',
    # Block hash
    'block_hash': 'hash32',
}
```

An `AttestationSignedData` has the following fields:

```python
{
    # Slot number
    'slot': 'uint64',
    # Shard number
    'shard': 'uint64',
    # CYCLE_LENGTH parent hashes
    'parent_hashes': ['hash32'],
    # Shard block hash
    'shard_block_hash': 'hash32',
    # Last crosslink hash
    'last_crosslink_hash': 'hash32',
    # Root of data between last hash and this one
    'shard_block_combined_data_root': 'hash32',
    # Slot of last justified beacon block referenced in the attestation
    'justified_slot': 'uint64'
}
```

A `SpecialRecord` has the following fields:

```python
{
    # Kind
    'kind': 'uint64',
    # Data
    'data': 'bytes'
}
```

### Beacon chain state

The `BeaconState` has the following fields:

```python
{
    # Slot of last validator set change
    'validator_set_change_slot': 'uint64',
    # List of validators
    'validators': [ValidatorRecord],
    # Most recent crosslink for each shard
    'crosslinks': [CrosslinkRecord],
    # Last cycle-boundary state recalculation
    'last_state_recalculation_slot': 'uint64',
    # Last finalized slot
    'last_finalized_slot': 'uint64',
    # Last justified slot
    'last_justified_slot': 'uint64',
    # Number of consecutive justified slots
    'justified_streak': 'uint64',
    # Committee members and their assigned shard, per slot
    'shard_and_committee_for_slots': [[ShardAndCommittee]],
    # Persistent shard committees
    'persistent_committees': [['uint24']],
    'persistent_committee_reassignments': [ShardReassignmentRecord],
    # Randao seed used for next shuffling
    'next_shuffling_seed': 'hash32',
    # Total deposits penalized in the given withdrawal period
    'deposits_penalized_in_period': ['uint64'],
    # Hash chain of validator set changes (for light clients to easily track deltas)
    'validator_set_delta_hash_chain': 'hash32'
    # Current sequence number for withdrawals
    'current_exit_seq': 'uint64',
    # Genesis time
    'genesis_time': 'uint64',
    # PoW receipt root
    'processed_pow_receipt_root': 'hash32',
    'candidate_pow_receipt_roots': [CandidatePoWReceiptRootRecord],
    # Parameters relevant to hard forks / versioning.
    # Should be updated only by hard forks.
    'pre_fork_version': 'uint64',
    'post_fork_version': 'uint64',
    'fork_slot_number': 'uint64',
    # Attestations not yet processed
    'pending_attestations': [AttestationRecord],
    # recent beacon block hashes needed to process attestations, older to newer
    'recent_block_hashes': ['hash32'],
    # RANDAO state
    'randao_mix': 'hash32'
}
```

A `ValidatorRecord` has the following fields:

```python
{
    # BLS public key
    'pubkey': 'uint384',
    # Withdrawal credentials
    'withdrawal_credentials': 'hash32',
    # RANDAO commitment
    'randao_commitment': 'hash32',
    # Slot the proposer has skipped (ie. layers of RANDAO expected)
    'randao_skips': 'uint64',
    # Balance in Gwei
    'balance': 'uint64',
    # Status code
    'status': 'uint64',
    # Slot when validator last changed status (or 0)
    'last_status_change_slot': 'uint64'
    # Sequence number when validator exited (or 0)
    'exit_seq': 'uint64'
}
```

A `CrosslinkRecord` has the following fields:

```python
{
    # Slot number
    'slot': 'uint64',
    # Shard chain block hash
    'shard_block_hash': 'hash32'
}
```

A `ShardAndCommittee` object has the following fields:

```python
{
    # Shard number
    'shard': 'uint64',
    # Validator indices
    'committee': ['uint24']
}
```

A `ShardReassignmentRecord` object has the following fields:

```python
{
    # Which validator to reassign
    'validator_index': 'uint24',
    # To which shard
    'shard': 'uint64',
    # When
    'slot': 'uint64'
}
```

A `CandidatePoWReceiptRootRecord` object contains the following fields:

```python
{
    # Candidate PoW receipt root
    'candidate_pow_receipt_root': 'hash32',
    # Vote count
    'votes': 'uint64'
}
```

## Beacon chain processing

The beacon chain is the "main chain" of the PoS system. The beacon chain's main responsibilities are:

* Store and maintain the set of active, queued and exited validators
* Process crosslinks (see above)
* Process its own block-by-block consensus, as well as the finality gadget

Processing the beacon chain is fundamentally similar to processing a PoW chain in many respects. Clients download and process blocks, and maintain a view of what is the current "canonical chain", terminating at the current "head". However, because of the beacon chain's relationship with the existing PoW chain, and because it is a PoS chain, there are differences.

For a block on the beacon chain to be processed by a node, four conditions have to be met:

* The parent pointed to by the `ancestor_hashes[0]` has already been processed and accepted
* An attestation from the _proposer_ of the block (see later for definition) is included along with the block in the network message object
* The PoW chain block pointed to by the `processed_pow_receipt_root` has already been processed and accepted
* The node's local clock time is greater than or equal to the minimum timestamp as computed by `state.genesis_time + block.slot * SLOT_DURATION`

If these conditions are not met, the client should delay processing the beacon block until the conditions are all satisfied.

Beacon block production is significantly different because of the proof of stake mechanism. A client simply checks what it thinks is the canonical chain when it should create a block, and looks up what its slot number is; when the slot arrives, it either proposes or attests to a block as required. Note that this requires each node to have a clock that is roughly (ie. within `SLOT_DURATION` seconds) synchronized with the other nodes.

### Beacon chain fork choice rule

The beacon chain fork choice rule is a hybrid that combines justification and finality with Latest Message Driven (LMD) Greediest Heaviest Observed SubTree (GHOST). At any point in time a validator `v` subjectively calculates the beacon chain head as follows.

* Let `store` be the set of attestations and blocks that the validator `v` has observed and verified (in particular, block ancestors must be recursively verified). Attestations not part of any chain are still included in `store`.
* Let `finalized_head` be the finalized block with the highest slot number. (A block `B` is finalized if there is a descendant of `B` in `store` the processing of which sets `B` as finalized.)
* Let `justified_head` be the descendant of `finalized_head` with the highest slot number that has been justified for at least `CYCLE_LENGTH` slots. (A block `B` is justified is there is a descendant of `B` in `store` the processing of which sets `B` as justified.) If no such descendant exists set `justified_head` to `finalized_head`.
* Let `get_ancestor(store, block, slot)` be the ancestor of `block` with slot number `slot`. The `get_ancestor` function can be defined recursively as `def get_ancestor(store, block, slot): return block if block.slot == slot else get_ancestor(store, store.get_parent(block), slot)`.
* Let `get_latest_attestation(store, validator)` be the attestation with the highest slot number in `store` from `validator`. If several such attestations exist use the one the validator `v` observed first.
* Let `get_latest_attestation_target(store, validator)` be the target block in the attestation `get_latest_attestation(store, validator)`.
* The head is `lmd_ghost(store, justified_head)` where the function `lmd_ghost` is defined below. Note that the implementation below is suboptimal; there are implementations that compute the head in time logarithmic in slot count.

```python
def lmd_ghost(store, start):
    validators = start.state.validators
    active_validators = [validators[i] for i in
                         get_active_validator_indices(validators, start.slot)]
    attestation_targets = [get_latest_attestation_target(store, validator)
                           for validator in active_validators]
    def get_vote_count(block):
        return len([target for target in attestation_targets if
                    get_ancestor(store, target, block.slot) == block])

    head = start
    while 1:
        children = get_children(head)
        if len(children) == 0:
            return head        
        head = max(children, key=get_vote_count)
```

## Beacon chain state transition function

We now define the state transition function. At the high level, the state transition is made up of two parts:

1. The per-block processing, which happens every block, and only affects a few parts of the `state`.
2. The inter-cycle state recalculation, which happens only if `block.slot >= last_state_recalculation_slot + CYCLE_LENGTH`, and affects the entire `state`.

The inter-cycle state recalculation generally focuses on changes to the validator set, including adjusting balances and adding and removing validators, as well as processing crosslinks and managing block justification/finalization, while the per-block processing generally focuses on verifying aggregate signatures and saving temporary records relating to the per-block activity in the `BeaconState`.

### Helper functions

Below are various helper functions.

The following is a function that gets active validator indices from the validator list:
```python
def get_active_validator_indices(validators)
    return [i for i, v in enumerate(validators) if v.status == ACTIVE]
```

The following is a function that shuffles the validator list:

```python
def shuffle(values: List[Any],
            seed: Hash32) -> List[Any]:
    """
    Returns the shuffled ``values`` with seed as entropy.
    """
    values_count = len(values)

    # Entropy is consumed from the seed in 3-byte (24 bit) chunks.
    rand_bytes = 3
    # The highest possible result of the RNG.
    rand_max = 2 ** (rand_bytes * 8) - 1

    # The range of the RNG places an upper-bound on the size of the list that
    # may be shuffled. It is a logic error to supply an oversized list.
    assert values_count < rand_max

    output = [x for x in values]
    source = seed
    index = 0
    while index < values_count - 1:
        # Re-hash the `source` to obtain a new pattern of bytes.
        source = hash(source)
        # Iterate through the `source` bytes in 3-byte chunks.
        for position in range(0, 32 - (32 % rand_bytes), rand_bytes):
            # Determine the number of indices remaining in `values` and exit
            # once the last index is reached.
            remaining = values_count - index
            if remaining == 1:
                break

            # Read 3-bytes of `source` as a 24-bit big-endian integer.
            sample_from_source = int.from_bytes(
                source[position:position + rand_bytes], 'big'
            )

            # Sample values greater than or equal to `sample_max` will cause
            # modulo bias when mapped into the `remaining` range.
            sample_max = rand_max - rand_max % remaining

            # Perform a swap if the consumed entropy will not cause modulo bias.
            if sample_from_source < sample_max:
                # Select a replacement index for the current index.
                replacement_position = (sample_from_source % remaining) + index
                # Swap the current index with the replacement index.
                output[index], output[replacement_position] = output[replacement_position], output[index]
                index += 1
            else:
                # The sample causes modulo bias. A new sample should be read.
                pass

    return output
```

Here's a function that splits a list into `split_count` pieces:

```python
def split(seq: List[Any], split_count: int) -> List[Any]:
    """
    Returns the split ``seq`` in ``split_count`` pieces in protocol.
    """
    list_length = len(seq)
    return [
        seq[(list_length * i // split_count): (list_length * (i + 1) // split_count)]
        for i in range(split_count)
    ]
```

A helper method for readability:

```python
def clamp(minval: int, maxval: int, x: int) -> int:
    if x <= minval:
        return minval
    elif x >= maxval:
        return maxval
    else:
        return x
```

Now, our combined helper method:

```python
def get_new_shuffling(seed: Hash32,
                      validators: List[ValidatorRecord],
                      crosslinking_start_shard: int) -> List[List[ShardAndCommittee]]:
    active_validators = get_active_validator_indices(validators)

    committees_per_slot = clamp(
        1,
        SHARD_COUNT // CYCLE_LENGTH,
        len(active_validators) // CYCLE_LENGTH // TARGET_COMMITTEE_SIZE,
    )

    output = []

    # Shuffle with seed
    shuffled_active_validator_indices = shuffle(active_validators, seed)

    # Split the shuffled list into cycle_length pieces
    validators_per_slot = split(shuffled_active_validator_indices, CYCLE_LENGTH)

    for slot, slot_indices in enumerate(validators_per_slot):
        # Split the shuffled list into committees_per_slot pieces
        shard_indices = split(slot_indices, committees_per_slot)

        shard_id_start = crosslinking_start_shard + slot * committees_per_slot

        shards_and_committees_for_slot = [
            ShardAndCommittee(
                shard=(shard_id_start + shard_position) % SHARD_COUNT,
                committee=indices
            )
            for shard_position, indices in enumerate(shard_indices)
        ]
        output.append(shards_and_committees_for_slot)

    return output
```

Here's a diagram of what's going on:

![](http://vitalik.ca/files/ShuffleAndAssign.png?1)

We also define two functions for retrieving data from the state:

```python
def get_shards_and_committees_for_slot(state: BeaconState,
                                       slot: int) -> List[ShardAndCommittee]:
    earliest_slot_in_array = state.last_state_recalculation_slot - CYCLE_LENGTH
    assert earliest_slot_in_array <= slot < earliest_slot_in_array + CYCLE_LENGTH * 2
    return state.shard_and_committee_for_slots[slot - earliest_slot_in_array]

def get_block_hash(state: BeaconState,
                   current_block: BeaconBlock,
                   slot: int) -> Hash32:
    earliest_slot_in_array = current_block.slot - len(state.recent_block_hashes)
    assert earliest_slot_in_array <= slot < current_block.slot
    return state.recent_block_hashes[slot - earliest_slot_in_array]
```

`get_block_hash(_, _, s)` should always return the block hash in the beacon chain at slot `s`, and `get_shards_and_committees_for_slot(_, s)` should not change unless the validator set changes.

The following is a function that determines the proposer of a beacon block:

```python
def get_beacon_proposer(state:BeaconState, slot: int) -> ValidatorRecord:
    first_committee = get_shards_and_committees_for_slot(state, slot)[0].committee
    index = first_committee[slot % len(first_committee)]
    return state.validators[index]
```

We define another set of helpers to be used throughout: `bytes1(x): return x.to_bytes(1, 'big')`, `bytes2(x): return x.to_bytes(2, 'big')`, and so on for all integers, particularly 1, 2, 3, 4, 8, 32.

We define a function to "add a link" to the validator hash chain, used when a validator is added or removed:

```python
def add_validator_set_change_record(state: BeaconState,
                                    index: int,
                                    pubkey: int,
                                    flag: int) -> None:
    state.validator_set_delta_hash_chain = \
        hash(state.validator_set_delta_hash_chain +
             bytes1(flag) + bytes3(index) + bytes32(pubkey))
```

Finally, we abstractly define `int_sqrt(n)` for use in reward/penalty calculations as the largest integer `k` such that `k**2 <= n`. Here is one possible implementation, though clients are free to use their own including standard libraries for [integer square root](https://en.wikipedia.org/wiki/Integer_square_root) if available and meet the specification.

```python
def int_sqrt(n: int) -> int:
    x = n
    y = (x + 1) // 2
    while y < x:
        x = y
        y = (x + n // x) // 2
    return x
```

### PoW chain contract

The beacon chain is initialized when a condition is met inside a contract on the existing PoW chain. This contract's code in Vyper is as follows:

```python
SECONDS_PER_DAY: constant(uint256) = 86400
POW_CONTRACT_MERKLE_TREE_DEPTH: constant(int128) = 32

HashChainValue: event({previous_receipt_root: bytes32, data: bytes[2064], total_deposit_count: int128})
ChainStart: event({receipt_root: bytes32, time: bytes[8]})

receipt_tree: bytes32[int128]
total_deposit_count: int128

@payable
@public
def deposit(deposit_params: bytes[2048]):
<<<<<<< HEAD
    index: int128 = self.total_deposit_count + 2**POW_CONTRACT_MERKLE_TREE_DEPTH
    msg_gwei_bytes8: bytes[8] = slice(convert(msg.value / GWEI_PER_ETH, 'bytes32'), 24, 8)
    timestamp_bytes8: bytes[8] = slice(convert(block.timestamp, 'bytes32'), 24, 8)
=======
    index:int128 = self.total_deposit_count + 2**POW_CONTRACT_MERKLE_TREE_DEPTH
    msg_gwei_bytes8: bytes[8] = slice(concat("", convert(msg.value / 10**9, bytes32)), start=24, len=8)
    timestamp_bytes8: bytes[8] = slice(concat("", convert(block.timestamp, bytes32)), start=24, len=8)
>>>>>>> 28297843
    deposit_data: bytes[2064] = concat(deposit_params, msg_gwei_bytes8, timestamp_bytes8)

    log.HashChainValue(self.receipt_tree[1], deposit_data, self.total_deposit_count)    

    self.receipt_tree[index] = sha3(deposit_data)
    for i in range(POW_CONTRACT_MERKLE_TREE_DEPTH):
        index /= 2
        self.receipt_tree[index] = sha3(concat(self.receipt_tree[index * 2], self.receipt_tree[index * 2 + 1]))
<<<<<<< HEAD
    if msg.value >= as_wei_value(DEPOSIT_SIZE, "ether"):
        self.total_deposit_count += 1
    if self.total_deposit_count == DEPOSITS_FOR_CHAIN_START:
        log.ChainStart(self.receipt_tree[1], timestamp_bytes8)
=======
    self.total_deposit_count += 1
    if self.total_deposit_count == 16384:
        timestamp_day_boundary: uint256 = as_unitless_number(block.timestamp) - as_unitless_number(block.timestamp) % SECONDS_PER_DAY + SECONDS_PER_DAY
        timestamp_day_boundary_bytes8: bytes[8] = slice(concat("", convert(timestamp_day_boundary, bytes32)), start=24, len=8)
        log.ChainStart(self.receipt_tree[1], timestamp_day_boundary_bytes8)
>>>>>>> 28297843

@public
@constant
def get_receipt_root() -> bytes32:
    return self.receipt_tree[1]
```

The contract is at address `DEPOSIT_CONTRACT_ADDRESS`. When a user wishes to become a validator by moving their ETH from the 1.0 chain to the 2.0 chain, they should call the `deposit` function, sending along 32 ETH and providing as `deposit_params` a SimpleSerialize'd `DepositParams` object of the form:

```python
{
    'pubkey': 'int256',
    'proof_of_possession': ['int256'],
    'withdrawal_credentials`: 'hash32',
    'randao_commitment`: 'hash32'
}
```

If the user wishes to deposit more than `DEPOSIT_SIZE` ETH, they would need to make multiple calls. When the contract publishes a `ChainStart` log, this initializes the chain, calling `on_startup` with:

* `initial_validator_entries` equal to the list of data records published as HashChainValue logs so far, in the order in which they were published (oldest to newest).
* `genesis_time` equal to the `time` value published in the log
* `processed_pow_receipt_root` equal to the `receipt_root` value published in the log

### On startup

A valid block with slot `0` (the "genesis block") has the following values. Other validity rules (eg. requiring a signature) do not apply.

```python
{
    'slot': 0,
    'randao_reveal': bytes32(0),
    'candidate_pow_receipt_roots': [],
    'ancestor_hashes': [bytes32(0) for i in range(32)],
    'state_root': STARTUP_STATE_ROOT,
    'attestations': [],
    'specials': [],
    'proposer_signature': [0, 0]
}
```

`STARTUP_STATE_ROOT` is the root of the initial state, computed by running the following code:

```python
def on_startup(initial_validator_entries: List[Any], genesis_time: uint64, processed_pow_receipt_root: Hash32) -> BeaconState:
    # Induct validators
    validators = []
    for pubkey, proof_of_possession, withdrawal_credentials, \
            randao_commitment in initial_validator_entries:
        add_validator(
            validators=validators,
            pubkey=pubkey,
            proof_of_possession=proof_of_possession,
            withdrawal_credentials=withdrawal_credentials,
            randao_commitment=randao_commitment,
            current_slot=0,
            status=ACTIVE,
        )
    # Setup state
    x = get_new_shuffling(bytes([0] * 32), validators, 0)
    crosslinks = [
        CrosslinkRecord(
            slot=0,
            hash=bytes([0] * 32)
        )
        for i in range(SHARD_COUNT)
    ]
    state = BeaconState(
        validator_set_change_slot=0,
        validators=validators,
        crosslinks=crosslinks,
        last_state_recalculation_slot=0,
        last_finalized_slot=0,
        last_justified_slot=0,
        justified_streak=0,
        shard_and_committee_for_slots=x + x,
        persistent_committees=split(shuffle(validators, bytes([0] * 32)), SHARD_COUNT),
        persistent_committee_reassignments=[],
        deposits_penalized_in_period=[],
        next_shuffling_seed=bytes([0] * 32),
        validator_set_delta_hash_chain=bytes([0] * 32),  # stub
        current_exit_seq=0,
        genesis_time=genesis_time,
        processed_pow_receipt_root=processed_pow_receipt_root,
        candidate_pow_receipt_roots=[],
        pre_fork_version=INITIAL_FORK_VERSION,
        post_fork_version=INITIAL_FORK_VERSION,
        fork_slot_number=0,
        pending_attestations=[],
        pending_specials=[],
        recent_block_hashes=[bytes([0] * 32) for _ in range(CYCLE_LENGTH * 2)],
        randao_mix=bytes([0] * 32)  # stub
    )

    return state
```

The `add_validator` routine is defined below.

### Routine for adding a validator

This routine should be run for every validator that is inducted as part of a log created on the PoW chain [TODO: explain where to check for these logs]. The status of the validators added after genesis is `PENDING_ACTIVATION`. These logs should be processed in the order in which they are emitted by the PoW chain.

First, some helper functions:

```python
def min_empty_validator(validators: List[ValidatorRecord], current_slot: int):
    for i, v in enumerate(validators):
        if v.status == WITHDRAWN and v.last_status_change_slot + DELETION_PERIOD <= current_slot:
            return i
    return None
```

```python
def get_fork_version(state: State, slot: int) -> int:
    return state.pre_fork_version if slot < state.fork_slot_number else state.post_fork_version
    
def get_domain(state: State, slot: int, base_domain: int) -> int:
    return get_fork_version(state, slot) * 2**32 + base_domain
```

Now, to add a validator:

```python
def add_validator(state: State,
                  pubkey: int,
                  proof_of_possession: bytes,
                  withdrawal_credentials: Hash32,
                  randao_commitment: Hash32,
                  status: int,
                  current_slot: int) -> int:
    # if following assert fails, validator induction failed
    # move on to next validator registration log
    signed_message = bytes32(pubkey) + bytes2(withdrawal_shard) + withdrawal_credentials + randao_commitment
    assert BLSVerify(pub=pubkey,
                     msg=hash(signed_message),
                     sig=proof_of_possession,
                     domain=get_domain(state, current_slot, DOMAIN_DEPOSIT))
    # Pubkey uniqueness
    assert pubkey not in [v.pubkey for v in state.validators]
    rec = ValidatorRecord(
        pubkey=pubkey,
        withdrawal_credentials=withdrawal_credentials,
        randao_commitment=randao_commitment,
        randao_skips=0,
        balance=DEPOSIT_SIZE * GWEI_PER_ETH,
        status=status,
        last_status_change_slot=current_slot,
        exit_seq=0
    )
    index = min_empty_validator(state.validators)
    if index is None:
        state.validators.append(rec)
        return len(state.validators) - 1
    else:
        state.validators[index] = rec
        return index
```

`BLSVerify` is a function for verifying a BLS12-381 signature, defined in the BLS12-381 spec.

### Routine for removing a validator

```python
def exit_validator(index, state, block, penalize, current_slot):
    validator = state.validators[index]
    validator.last_status_change_slot = current_slot
    validator.exit_seq = state.current_exit_seq
    state.current_exit_seq += 1
    if penalize:
        validator.status = PENALIZED
        whistleblower_xfer_amount = validator.deposit // SLASHING_WHISTLEBLOWER_REWARD_DENOMINATOR
        validator.deposit -= whistleblower_xfer_amount
        get_beacon_proposer(state, block.slot).deposit += whistleblower_xfer_amount
        state.deposits_penalized_in_period[current_slot // COLLECTIVE_PENALTY_CALCULATION_PERIOD] += validator.balance
    else:
        validator.status = PENDING_EXIT
    add_validator_set_change_record(state, index, validator.pubkey, EXIT)
```

## Per-block processing

This procedure should be carried out every beacon block.

* Let `parent_hash` be the hash of the immediate previous beacon block (ie. equal to `ancestor_hashes[0]`).
* Let `parent` be the beacon block with the hash `parent_hash`

First, set `recent_block_hashes` to the output of the following:

```python
def append_to_recent_block_hashes(old_block_hashes: List[Hash32],
                                  parent_slot: int,
                                  current_slot: int,
                                  parent_hash: Hash32) -> List[Hash32]:
    d = current_slot - parent_slot
    return old_block_hashes + [parent_hash] * d
```

The output of `get_block_hash` should not change, except that it will no longer throw for `current_slot - 1`. Also, check that the block's `ancestor_hashes` array was correctly updated, using the following algorithm:

```python
def update_ancestor_hashes(parent_ancestor_hashes: List[Hash32],
                           parent_slot_number: int,
                           parent_hash: Hash32) -> List[Hash32]:
    new_ancestor_hashes = copy.copy(parent_ancestor_hashes)
    for i in range(32):
        if parent_slot_number % 2**i == 0:
            new_ancestor_hashes[i] = parent_hash
    return new_ancestor_hashes
```

### Verify attestations

Verify that there are at most `MAX_ATTESTATION_COUNT` `AttestationRecord` objects. For each `AttestationRecord` object:

* Verify that `slot <= block.slot - MIN_ATTESTATION_INCLUSION_DELAY` and `slot >= max(parent.slot - CYCLE_LENGTH + 1, 0)`.
* Verify that `justified_slot` is equal to or earlier than `last_justified_slot`.
* Verify that `justified_block_hash` is the hash of the block in the current chain at the slot -- `justified_slot`.
* Verify that either `last_crosslink_hash` or `shard_block_hash` equals `state.crosslinks[shard].shard_block_hash`.
* Compute `parent_hashes` = `[get_block_hash(state, block, slot - CYCLE_LENGTH + i) for i in range(1, CYCLE_LENGTH - len(oblique_parent_hashes) + 1)] + oblique_parent_hashes` (eg, if `CYCLE_LENGTH = 4`, `slot = 5`, the actual block hashes starting from slot 0 are `Z A B C D E F G H I J`, and `oblique_parent_hashes = [D', E']` then `parent_hashes = [B, C, D' E']`). Note that when *creating* an attestation for a block, the hash of that block itself won't yet be in the `state`, so you would need to add it explicitly.
* Let `attestation_indices` be `get_shards_and_committees_for_slot(state, slot)[x]`, choosing `x` so that `attestation_indices.shard` equals the `shard` value provided to find the set of validators that is creating this attestation record.
* Verify that `len(attester_bitfield) == ceil_div8(len(attestation_indices))`, where `ceil_div8 = (x + 7) // 8`. Verify that bits `len(attestation_indices)....` and higher, if present (i.e. `len(attestation_indices)` is not a multiple of 8), are all zero.
* Derive a `group_public_key` by adding the public keys of all of the attesters in `attestation_indices` for whom the corresponding bit in `attester_bitfield` (the ith bit is `(attester_bitfield[i // 8] >> (7 - (i % 8))) % 2`) equals 1.
* Let `data = AttestationSignedData(slot, shard, parent_hashes, shard_block_hash, last_crosslinked_hash, shard_block_combined_data_root, justified_slot)`.
* Check `BLSVerify(pubkey=group_public_key, msg=data, sig=aggregate_sig, domain=get_domain(state, slot, DOMAIN_ATTESTATION))`.
* [TO BE REMOVED IN PHASE 1] Verify that `shard_block_hash == bytes([0] * 32)`.

Extend the list of `AttestationRecord` objects in the `state` with those included in the block, ordering the new additions in the same order as they came in the block.

### Verify proposer signature

Let `proposal_hash = hash(ProposalSignedData(block.slot, 2**64 - 1, block_hash_without_sig))` where `block_hash_without_sig` is the hash of the block except setting `proposer_signature` to `[0, 0]`.

Verify that `BLSVerify(pubkey=get_beacon_proposer(state, block.slot).pubkey, data=proposal_hash, sig=block.proposer_signature, domain=get_domain(state, block.slot, DOMAIN_PROPOSAL))` passes.

### Verify and process RANDAO reveal

First run the following state transition to update `randao_skips` variables for the missing slots.

```python
for slot in range(parent.slot + 1, block.slot):
    proposer = get_beacon_proposer(state, slot)
    proposer.randao_skips += 1
```

Then:

* Let `repeat_hash(x, n) = x if n == 0 else repeat_hash(hash(x), n-1)`.
* Let `V = get_beacon_proposer(state, block.slot)`.
* Verify that `repeat_hash(block.randao_reveal, V.randao_skips + 1) == V.randao_commitment`
* Set `state.randao_mix = xor(state.randao_mix, block.randao_reveal)`, `V.randao_commitment = block.randao_reveal`, `V.randao_skips = 0`

### Process PoW receipt root

If `block.candidate_pow_receipt_root` is `x.candidate_pow_receipt_root` for some `x` in `state.candidate_pow_receipt_roots`, set `x.votes += 1`. Otherwise, append to `state.candidate_pow_receipt_roots` a new `CandidatePoWReceiptRootRecord(candidate_pow_receipt_root=block.candidate_pow_receipt_root, votes=1)`.

### Process penalties, logouts and other special objects

Verify that the quantity of each type of object in `block.specials` is less than or equal to its maximum (see table at the top). Verify that objects are sorted in order of `kind` (ie. `block.specials[i+1].kind >= block.specials[i].kind` for all `0 <= i < len(block.specials-1)`).

For each `SpecialRecord` `obj` in `block.specials`, verify that its `kind` is one of the below values, and that `obj.data` deserializes according to the format for the given `kind`, then process it. The word "verify" when used below means that if the given verification check fails, the block containing that `SpecialRecord` is invalid.

#### LOGOUT

```python
{
    'validator_index': 'uint64',
    'signature': '[uint384]'
}
```
Perform the following checks:

* Verify that `BLSVerify(pubkey=validators[data.validator_index].pubkey, msg=bytes([0] * 32), sig=data.signature, domain=get_domain(state, current_slot, DOMAIN_LOGOUT))`
* Verify that `validators[validator_index].status == ACTIVE`.
* Verify that `block.slot >= last_status_change_slot + SHARD_PERSISTENT_COMMITTEE_CHANGE_PERIOD`

Run `exit_validator(data.validator_index, state, block, penalize=False, current_slot=block.slot)`.

#### CASPER_SLASHING

```python
{
    'vote1_aggregate_sig_indices': '[uint24]',
    'vote1_data': AttestationSignedData,
    'vote1_aggregate_sig': '[uint384]',
    'vote2_aggregate_sig_indices': '[uint24]',
    'vote2_data': AttestationSignedData,
    'vote2_aggregate_sig': '[uint384]',
}
```

Perform the following checks:

* For each `vote`, verify that `BLSVerify(pubkey=aggregate_pubkey([validators[i].pubkey for i in vote_aggregate_sig_indices]), msg=vote_data, sig=vote_aggregate_sig, domain=get_domain(state, vote_data.slot, DOMAIN_ATTESTATION))` passes.
* Verify that `vote1_data != vote2_data`.
* Let `intersection = [x for x in vote1_aggregate_sig_indices if x in vote2_aggregate_sig_indices]`. Verify that `len(intersection) >= 1`.
* Verify that `vote1_data.justified_slot < vote2_data.justified_slot < vote2_data.slot <= vote1_data.slot`.

For each validator index `v` in `intersection`, if `state.validators[v].status` does not equal `PENALIZED`, then run `exit_validator(v, state, block, penalize=True, current_slot=block.slot)`

#### PROPOSER_SLASHING

```python
{
    'proposer_index': 'uint24',
    'proposal1_data': ProposalSignedData,
    'proposal1_signature': '[uint384]',
    'proposal2_data': ProposalSignedData,
    'proposal1_signature': '[uint384]',
}
```
For each `proposal_signature`, verify that `BLSVerify(pubkey=validators[proposer_index].pubkey, msg=hash(proposal_data), sig=proposal_signature, domain=get_domain(state, proposal_data.slot, DOMAIN_PROPOSAL))` passes. Verify that `proposal1_data.slot == proposal2_data.slot` but `proposal1 != proposal2`. If `state.validators[proposer_index].status` does not equal `PENALIZED`, then run `exit_validator(proposer_index, state, penalize=True, current_slot=block.slot)`

#### DEPOSIT_PROOF

```python
{
    'merkle_branch': '[hash32]',
    'merkle_tree_index': 'uint64',
    'deposit_data': {
         'deposit_params': DepositParams,
         'msg_value': 'uint64',
         'timestamp': 'uint64'
    }
}
```

Note that `deposit_data` in serialized form should be the `DepositParams` followed by 8 bytes for the `msg_value` and 8 bytes for the `timestamp`, or exactly the `deposit_data` in the PoW contract of which the hash was placed into the Merkle tree.

Use the following procedure to verify the `merkle_branch`, setting `leaf=serialized_deposit_data`, `depth=POW_CONTRACT_MERKLE_TREE_DEPTH` and `root=state.processed_pow_receipt_root`:

```python
def verify_merkle_branch(leaf: Hash32, branch: [Hash32], depth: int, index: int, root: Hash32) -> bool:
    value = leaf
    for i in range(depth):
        if index % 2:
            value = hash(branch[i], value)
        else:
            value = hash(value, branch[i])
    return value == root
```

Verify that `deposit_data.msg_value == DEPOSIT_SIZE` and `block.slot - (deposit_data.timestamp - state.genesis_time) // SLOT_DURATION < DELETION_PERIOD`.

Run `add_validator(validators, deposit_data.deposit_params.pubkey, deposit_data.deposit_params.proof_of_possession, deposit_data.deposit_params.withdrawal_credentials, deposit_data.deposit_params.randao_commitment, PENDING_ACTIVATION, block.slot)`.

## State recalculations (every `CYCLE_LENGTH` slots)

Repeat while `slot - last_state_recalculation_slot >= CYCLE_LENGTH`:

#### Adjust justified slots and crosslink status

For every slot `s` in the range `last_state_recalculation_slot - CYCLE_LENGTH ... last_state_recalculation_slot - 1`:

* Let `total_balance` be the total balance of active validators.
* Let `total_balance_attesting_at_s` be the total balance of validators that attested to the beacon block at slot `s`.
* If `3 * total_balance_attesting_at_s >= 2 * total_balance` set `last_justified_slot = max(last_justified_slot, s)` and `justified_streak += 1`. Otherwise set `justified_streak = 0`.
* If `justified_streak >= CYCLE_LENGTH + 1` set `last_finalized_slot = max(last_finalized_slot, s - CYCLE_LENGTH - 1)`.

For every `(shard, shard_block_hash)` tuple:

* Let `total_balance_attesting_to_h` be the total balance of validators that attested to the shard block with hash `shard_block_hash`.
* Let `total_committee_balance` be the total balance in the committee of validators that could have attested to the shard block with hash `shard_block_hash`.
* If `3 * total_balance_attesting_to_h >= 2 * total_committee_balance`, set `crosslinks[shard] = CrosslinkRecord(slot=last_state_recalculation_slot + CYCLE_LENGTH, hash=shard_block_hash)`.

#### Balance recalculations related to FFG rewards

Note: When applying penalties in the following balance recalculations implementers should make sure the `uint64` does not underflow.

* Let `total_balance` be the total balance of active validators.
* Let `total_balance_in_eth = total_balance // GWEI_PER_ETH`.
* Let `reward_quotient = BASE_REWARD_QUOTIENT * int_sqrt(total_balance_in_eth)`. (The per-slot maximum interest rate is `1/reward_quotient`.)
* Let `quadratic_penalty_quotient = SQRT_E_DROP_TIME**2`. (The portion lost by offline validators after `D` slots is about `D*D/2/quadratic_penalty_quotient`.)
* Let `time_since_finality = block.slot - last_finalized_slot`.

For every slot `s` in the range `last_state_recalculation_slot - CYCLE_LENGTH ... last_state_recalculation_slot - 1`:

* Let `total_balance_participating` be the total balance of validators that voted for the canonical beacon block at slot `s`. In the normal case every validator will be in one of the `CYCLE_LENGTH` slots following slot `s` and so can vote for a block at slot `s`.
* Let `B` be the balance of any given validator whose balance we are adjusting, not including any balance changes from this round of state recalculation.
* If `time_since_finality <= 3 * CYCLE_LENGTH` adjust the balance of participating and non-participating validators as follows:
    * Participating validators gain `B // reward_quotient * (2 * total_balance_participating - total_balance) // total_balance`. (Note that this value may be negative.)
    * Non-participating validators lose `B // reward_quotient`.
* Otherwise:
    * Participating validators gain nothing.
    * Non-participating validators lose `B // reward_quotient + B * time_since_finality // quadratic_penalty_quotient`.

In addition, validators with `status == PENALIZED` lose `B // reward_quotient + B * time_since_finality // quadratic_penalty_quotient`.

#### Balance recalculations related to crosslink rewards

For every shard number `shard` for which a crosslink committee exists in the cycle prior to the most recent cycle (`last_state_recalculation_slot - CYCLE_LENGTH ... last_state_recalculation_slot - 1`), let `V` be the corresponding validator set. Let `B` be the balance of any given validator whose balance we are adjusting, not including any balance changes from this round of state recalculation. For each `shard`, `V`:

* Let `total_balance_of_v` be the total balance of `V`.
* Let `winning_shard_hash` be the hash that the largest total deposits signed for the `shard` during the cycle.
* Define a "participating validator" as a member of `V` that signed a crosslink of `winning_shard_hash`.
* Let `total_balance_of_v_participating` be the total balance of the subset of `V` that participated.
* Let `time_since_last_confirmation = block.slot - crosslinks[shard].slot`.
* Adjust balances as follows:
    * Participating validators gain `B // reward_quotient * (2 * total_balance_of_v_participating - total_balance_of_v) // total_balance_of_v`.
    * Non-participating validators lose `B // reward_quotient`.

#### PoW chain related rules

If `last_state_recalculation_slot % POW_RECEIPT_ROOT_VOTING_PERIOD == 0`, then:

* If for any `x` in `state.candidate_pow_receipt_root`,  `x.votes * 2 >= POW_RECEIPT_ROOT_VOTING_PERIOD` set `state.processed_pow_receipt_root = x.receipt_root`.
* Set `state.candidate_pow_receipt_roots = []`.

### Validator set change

A validator set change can happen after a state recalculation if all of the following criteria are satisfied:

* `block.slot - state.validator_set_change_slot >= MIN_VALIDATOR_SET_CHANGE_INTERVAL`
* `last_finalized_slot > state.validator_set_change_slot`
* For every shard number `shard` in `shard_and_committee_for_slots`, `crosslinks[shard].slot > state.validator_set_change_slot`

Then, run the following algorithm to update the validator set:

```python
def change_validators(validators: List[ValidatorRecord], current_slot: int) -> None:
    # The active validator set
    active_validators = get_active_validator_indices(validators)
    # The total balance of active validators
    total_balance = sum([v.balance for i, v in enumerate(validators) if i in active_validators])
    # The maximum total wei that can deposit+withdraw
    max_allowable_change = max(
        2 * DEPOSIT_SIZE * GWEI_PER_ETH,
        total_balance // MAX_VALIDATOR_CHURN_QUOTIENT
    )
    # Go through the list start to end depositing+withdrawing as many as possible
    total_changed = 0
    for i in range(len(validators)):
        if validators[i].status == PENDING_ACTIVATION:
            validators[i].status = ACTIVE
            total_changed += DEPOSIT_SIZE * GWEI_PER_ETH
            add_validator_set_change_record(
                state=state,
                index=i,
                pubkey=validators[i].pubkey,
                flag=ENTRY
            )
        if validators[i].status == PENDING_EXIT:
            validators[i].status = PENDING_WITHDRAW
            validators[i].last_status_change_slot = current_slot
            total_changed += validators[i].balance
            add_validator_set_change_record(
                state=state,
                index=i,
                pubkey=validators[i].pubkey,
                flag=EXIT
            )
        if total_changed >= max_allowable_change:
            break

    # Calculate the total ETH that has been penalized in the last ~2-3 withdrawal periods
    period_index = current_slot // COLLECTIVE_PENALTY_CALCULATION_PERIOD
    total_penalties = (
        (state.deposits_penalized_in_period[period_index]) +
        (state.deposits_penalized_in_period[period_index - 1] if period_index >= 1 else 0) +
        (state.deposits_penalized_in_period[period_index - 2] if period_index >= 2 else 0)
    )
    # Separate loop to withdraw validators that have been logged out for long enough, and
    # calculate their penalties if they were slashed

    def withdrawable(v):
        return v.status in (PENDING_WITHDRAW, PENALIZED) and current_slot >= v.last_status_change_slot + MIN_WITHDRAWAL_PERIOD

    withdrawable_validators = sorted(filter(withdrawable, validators), key=lambda v: v.exit_seq)
    for v in withdrawable_validators[:WITHDRAWALS_PER_CYCLE]:
        if v.status == PENALIZED:
            v.balance -= v.balance * min(total_penalties * 3, total_balance) // total_balance
        v.status = WITHDRAWN
        v.last_status_change_slot = current_slot

        withdraw_amount = v.balance
        ...
        # STUB: withdraw to shard chain
```

* Set `state.validator_set_change_slot = state.last_state_recalculation_slot`
* Set `shard_and_committee_for_slots[:CYCLE_LENGTH] = shard_and_committee_for_slots[CYCLE_LENGTH:]`
* Let `next_start_shard = (shard_and_committee_for_slots[-1][-1].shard + 1) % SHARD_COUNT`
* Set `shard_and_committee_for_slots[CYCLE_LENGTH:] = get_new_shuffling(state.next_shuffling_seed, validators, next_start_shard)`
* Set `state.next_shuffling_seed = state.randao_mix`

### If a validator set change does NOT happen

* Set `shard_and_committee_for_slots[:CYCLE_LENGTH] = shard_and_committee_for_slots[CYCLE_LENGTH:]`
* Let `time_since_finality = block.slot - state.validator_set_change_slot`
* Let `start_shard = shard_and_committee_for_slots[0][0].shard`
* If `time_since_finality * CYCLE_LENGTH <= MIN_VALIDATOR_SET_CHANGE_INTERVAL` or `time_since_finality` is an exact power of 2, set `shard_and_committee_for_slots[CYCLE_LENGTH:] = get_new_shuffling(state.next_shuffling_seed, validators, start_shard)` and set `state.next_shuffling_seed = state.randao_mix`. Note that `start_shard` is not changed from last cycle.

#### Finally...

* Remove all attestation records older than slot `state.last_state_recalculation_slot`
* Empty the `state.pending_specials` list
* For any validator with index `v` with balance less than `MIN_ONLINE_DEPOSIT_SIZE` and status `ACTIVE`, run `exit_validator(v, state, block, penalize=False, current_slot=block.slot)`
* Set `state.recent_block_hashes = state.recent_block_hashes[CYCLE_LENGTH:]`
* Set `state.last_state_recalculation_slot += CYCLE_LENGTH`

For any validator that was added or removed from the active validator list during this state recalculation:

* If the validator was removed, remove their index from the `persistent_committees` and remove any `ShardReassignmentRecord`s containing their index from `persistent_committee_reassignments`.
* If the validator was added with index `validator_index`:
  * let `assigned_shard = hash(state.randao_mix + bytes8(validator_index)) % SHARD_COUNT`
  * let `reassignment_record = ShardReassignmentRecord(validator_index=validator_index, shard=assigned_shard, slot=block.slot + SHARD_PERSISTENT_COMMITTEE_CHANGE_PERIOD)`
  * Append `reassignment_record` to the end of `persistent_committee_reassignments`

Now run the following code to reshuffle a few proposers:

```python
active_validator_indices = get_active_validator_indices(validators)
num_validators_to_reshuffle = len(active_validator_indices) // SHARD_PERSISTENT_COMMITTEE_CHANGE_PERIOD
for i in range(num_validators_to_reshuffle):
    # Multiplying i to 2 to ensure we have different input to all the required hashes in the shuffling
    # and none of the hashes used for entropy in this loop will be the same
    vid = active_validator_indices[hash(state.randao_mix + bytes8(i * 2)) % len(active_validator_indices)]
    new_shard = hash(state.randao_mix + bytes8(i * 2 + 1)) % SHARD_COUNT
    shard_reassignment_record = ShardReassignmentRecord(
        validator_index=vid,
        shard=new_shard,
        slot=block.slot + SHARD_PERSISTENT_COMMITTEE_CHANGE_PERIOD
    )
    state.persistent_committee_reassignments.append(shard_reassignment_record)

while len(state.persistent_committee_reassignments) > 0 and state.persistent_committee_reassignments[0].slot <= block.slot:
    rec = state.persistent_committee_reassignments.pop(0)
    for committee in state.persistent_committees:
        if rec.validator_index in committee:
            committee.pop(
                committee.index(rec.validator_index)
            )
    state.persistent_committees[rec.shard].append(rec.validator_index)
```

# Appendix
## Appendix A - Hash function

We aim to have a STARK-friendly hash function `hash(x)` for the production launch of the beacon chain. While the standardisation process for a STARK-friendly hash function takes place—led by STARKware, who will produce a detailed report with recommendations—we use `BLAKE2b-512` as a placeholder. Specifically, we set `hash(x) := BLAKE2b-512(x)[0:32]` where the `BLAKE2b-512` algorithm is defined in [RFC 7693](https://tools.ietf.org/html/rfc7693) and the input `x` is of type `bytes`.

## Copyright
Copyright and related rights waived via [CC0](https://creativecommons.org/publicdomain/zero/1.0/).<|MERGE_RESOLUTION|>--- conflicted
+++ resolved
@@ -583,52 +583,45 @@
 The beacon chain is initialized when a condition is met inside a contract on the existing PoW chain. This contract's code in Vyper is as follows:
 
 ```python
+DEPOSITS_FOR_CHAIN_START: constant(uint256) = 2**14
+DEPOSIT_SIZE: constant(wei_value) = 32
+GWEI_PER_ETH: constant(uint256) = 10**9
+POW_CONTRACT_MERKLE_TREE_DEPTH: constant(uint256) = 32
 SECONDS_PER_DAY: constant(uint256) = 86400
-POW_CONTRACT_MERKLE_TREE_DEPTH: constant(int128) = 32
-
-HashChainValue: event({previous_receipt_root: bytes32, data: bytes[2064], total_deposit_count: int128})
+
+HashChainValue: event({previous_receipt_root: bytes32, data: bytes[2064], total_deposit_count: uint256})
 ChainStart: event({receipt_root: bytes32, time: bytes[8]})
 
-receipt_tree: bytes32[int128]
-total_deposit_count: int128
+receipt_tree: bytes32[uint256]
+total_deposit_count: uint256
 
 @payable
 @public
 def deposit(deposit_params: bytes[2048]):
-<<<<<<< HEAD
-    index: int128 = self.total_deposit_count + 2**POW_CONTRACT_MERKLE_TREE_DEPTH
-    msg_gwei_bytes8: bytes[8] = slice(convert(msg.value / GWEI_PER_ETH, 'bytes32'), 24, 8)
-    timestamp_bytes8: bytes[8] = slice(convert(block.timestamp, 'bytes32'), 24, 8)
-=======
-    index:int128 = self.total_deposit_count + 2**POW_CONTRACT_MERKLE_TREE_DEPTH
-    msg_gwei_bytes8: bytes[8] = slice(concat("", convert(msg.value / 10**9, bytes32)), start=24, len=8)
+    index: uint256 = self.total_deposit_count + 2**POW_CONTRACT_MERKLE_TREE_DEPTH
+    msg_gwei_bytes8: bytes[8] = slice(concat("", convert(msg.value / GWEI_PER_ETH, bytes32)), start=24, len=8)
     timestamp_bytes8: bytes[8] = slice(concat("", convert(block.timestamp, bytes32)), start=24, len=8)
->>>>>>> 28297843
     deposit_data: bytes[2064] = concat(deposit_params, msg_gwei_bytes8, timestamp_bytes8)
 
-    log.HashChainValue(self.receipt_tree[1], deposit_data, self.total_deposit_count)    
+    log.HashChainValue(self.receipt_tree[1], deposit_data, self.total_deposit_count)
 
     self.receipt_tree[index] = sha3(deposit_data)
-    for i in range(POW_CONTRACT_MERKLE_TREE_DEPTH):
+    for i in range(32):  # POW_CONTRACT_MERKLE_TREE_DEPTH (range of constant var not yet supported)
         index /= 2
         self.receipt_tree[index] = sha3(concat(self.receipt_tree[index * 2], self.receipt_tree[index * 2 + 1]))
-<<<<<<< HEAD
+
     if msg.value >= as_wei_value(DEPOSIT_SIZE, "ether"):
         self.total_deposit_count += 1
     if self.total_deposit_count == DEPOSITS_FOR_CHAIN_START:
-        log.ChainStart(self.receipt_tree[1], timestamp_bytes8)
-=======
-    self.total_deposit_count += 1
-    if self.total_deposit_count == 16384:
         timestamp_day_boundary: uint256 = as_unitless_number(block.timestamp) - as_unitless_number(block.timestamp) % SECONDS_PER_DAY + SECONDS_PER_DAY
         timestamp_day_boundary_bytes8: bytes[8] = slice(concat("", convert(timestamp_day_boundary, bytes32)), start=24, len=8)
         log.ChainStart(self.receipt_tree[1], timestamp_day_boundary_bytes8)
->>>>>>> 28297843
 
 @public
 @constant
 def get_receipt_root() -> bytes32:
     return self.receipt_tree[1]
+
 ```
 
 The contract is at address `DEPOSIT_CONTRACT_ADDRESS`. When a user wishes to become a validator by moving their ETH from the 1.0 chain to the 2.0 chain, they should call the `deposit` function, sending along 32 ETH and providing as `deposit_params` a SimpleSerialize'd `DepositParams` object of the form:
