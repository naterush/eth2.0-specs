# Ethereum 2.0 Phase 0 -- The Beacon Chain

**NOTICE**: This document is a work-in-progress for researchers and implementers. It reflects recent spec changes and takes precedence over the Python proof-of-concept implementation [[python-poc]](#ref-python-poc).

## Table of contents
<!-- TOC -->

- [Ethereum 2.0 Phase 0 -- The Beacon Chain](#ethereum-20-phase-0----the-beacon-chain)
    - [Table of contents](#table-of-contents)
    - [Introduction](#introduction)
    - [Notation](#notation)
    - [Terminology](#terminology)
    - [Constants](#constants)
        - [Misc](#misc)
        - [Deposit contract](#deposit-contract)
        - [Initial values](#initial-values)
        - [Time parameters](#time-parameters)
        - [Reward and penalty quotients](#reward-and-penalty-quotients)
        - [Status codes](#status-codes)
        - [Max operations per block](#max-operations-per-block)
        - [Validator registry delta flags](#validator-registry-delta-flags)
        - [Signature domains](#signature-domains)
    - [Data structures](#data-structures)
        - [Beacon chain operations](#beacon-chain-operations)
            - [Proposer slashings](#proposer-slashings)
                - [`ProposerSlashing`](#proposerslashing)
            - [Casper slashings](#casper-slashings)
                - [`CasperSlashing`](#casperslashing)
                - [`SlashableVoteData`](#slashablevotedata)
            - [Attestations](#attestations)
                - [`Attestation`](#attestation)
                - [`AttestationData`](#attestationdata)
            - [Deposits](#deposits)
                - [`Deposit`](#deposit)
                - [`DepositData`](#depositdata)
                - [`DepositInput`](#depositinput)
            - [Exits](#exits)
                - [`Exit`](#exit)
        - [Beacon chain blocks](#beacon-chain-blocks)
            - [`BeaconBlock`](#beaconblock)
            - [`BeaconBlockBody`](#beaconblockbody)
            - [`ProposalSignedData`](#proposalsigneddata)
        - [Beacon chain state](#beacon-chain-state)
            - [`BeaconState`](#beaconstate)
            - [`ValidatorRecord`](#validatorrecord)
            - [`CrosslinkRecord`](#crosslinkrecord)
            - [`ShardCommittee`](#shardcommittee)
            - [`ShardReassignmentRecord`](#shardreassignmentrecord)
            - [`CandidatePoWReceiptRootRecord`](#candidatepowreceiptrootrecord)
            - [`PendingAttestationRecord`](#pendingattestationrecord)
            - [`ForkData`](#forkdata)
            - [`ValidatorRegistryDeltaBlock`](#validatorregistrydeltablock)
    - [Ethereum 1.0 deposit contract](#ethereum-10-deposit-contract)
        - [Deposit arguments](#deposit-arguments)
        - [`Eth1Deposit` logs](#eth1deposit-logs)
        - [`ChainStart` log](#chainstart-log)
        - [Vyper code](#vyper-code)
    - [Beacon chain processing](#beacon-chain-processing)
        - [Beacon chain fork choice rule](#beacon-chain-fork-choice-rule)
    - [Beacon chain state transition function](#beacon-chain-state-transition-function)
        - [Helper functions](#helper-functions)
            - [`hash`](#hash)
            - [`hash_tree_root`](#hash_tree_root)
            - [`is_active_validator`](#is_active_validator)
            - [`get_active_validator_indices`](#get_active_validator_indices)
            - [`shuffle`](#shuffle)
            - [`split`](#split)
            - [`get_new_shuffling`](#get_new_shuffling)
            - [`get_shard_committees_at_slot`](#get_shard_committees_at_slot)
            - [`get_block_root`](#get_block_root)
            - [`get_beacon_proposer_index`](#get_beacon_proposer_index)
            - [`merkle_root`](#merkle_root)
            - [`get_attestation_participants`](#get_attestation_participants)
            - [`bytes1`, `bytes2`, ...](#bytes1-bytes2-)
            - [`get_effective_balance`](#get_effective_balance)
            - [`get_new_validator_registry_delta_chain_tip`](#get_new_validator_registry_delta_chain_tip)
            - [`get_fork_version`](#get_fork_version)
            - [`get_domain`](#get_domain)
            - [`verify_slashable_vote_data`](#verify_slashable_vote_data)
            - [`is_double_vote`](#is_double_vote)
            - [`is_surround_vote`](#is_surround_vote)
            - [`integer_squareroot`](#integer_squareroot)
            - [`bls_verify`](#bls_verify)
            - [`bls_verify_multiple`](#bls_verify_multiple)
            - [`bls_aggregate_pubkeys`](#bls_aggregate_pubkeys)
        - [On startup](#on-startup)
        - [Routine for processing deposits](#routine-for-processing-deposits)
        - [Routine for updating validator status](#routine-for-updating-validator-status)
    - [Per-slot processing](#per-slot-processing)
        - [Misc counters](#misc-counters)
        - [Block roots](#block-roots)
    - [Per-block processing](#per-block-processing)
        - [Slot](#slot)
        - [Proposer signature](#proposer-signature)
        - [RANDAO](#randao)
        - [PoW receipt root](#pow-receipt-root)
        - [Operations](#operations)
            - [Proposer slashings](#proposer-slashings-1)
            - [Casper slashings](#casper-slashings-1)
            - [Attestations](#attestations-1)
            - [Deposits](#deposits-1)
            - [Exits](#exits-1)
    - [Per-epoch processing](#per-epoch-processing)
        - [Helpers](#helpers)
        - [Receipt roots](#receipt-roots)
        - [Justification](#justification)
        - [Finalization](#finalization)
        - [Crosslinks](#crosslinks)
        - [Rewards and penalties](#rewards-and-penalties)
            - [Justification and finalization](#justification-and-finalization)
            - [Attestation inclusion](#attestation-inclusion)
            - [Crosslinks](#crosslinks-1)
        - [Ejections](#ejections)
        - [Validator registry](#validator-registry)
        - [Proposer reshuffling](#proposer-reshuffling)
        - [Final updates](#final-updates)
    - [State root processing](#state-root-processing)
- [References](#references)
    - [Normative](#normative)
    - [Informative](#informative)
- [Copyright](#copyright)

<!-- /TOC -->

## Introduction

This document represents the specification for Phase 0 of Ethereum 2.0 -- The Beacon Chain.

At the core of Ethereum 2.0 is a system chain called the "beacon chain". The beacon chain stores and manages the registry of [validators](#dfn-validator). In the initial deployment phases of Ethereum 2.0 the only mechanism to become a [validator](#dfn-validator) is to make a one-way ETH transaction to a deposit contract on Ethereum 1.0. Activation as a [validator](#dfn-validator) happens when deposit transaction receipts are processed by the beacon chain, the activation balance is reached, and after a queuing process. Exit is either voluntary or done forcibly as a penalty for misbehavior.

The primary source of load on the beacon chain is "attestations". Attestations are availability votes for a shard block, and simultaneously proof of stake votes for a beacon chain block. A sufficient number of attestations for the same shard block create a "crosslink", confirming the shard segment up to that shard block into the beacon chain. Crosslinks also serve as infrastructure for asynchronous cross-shard communication.

## Notation

Unless otherwise indicated, code appearing in `this style` is to be interpreted as an algorithm defined in Python. Implementations may implement such algorithms using any code and programming language desired as long as the behavior is identical to that of the algorithm provided.

## Terminology

* **Validator** <a id="dfn-validator"></a> - a participant in the Casper/sharding consensus system. You can become one by depositing 32 ETH into the Casper mechanism.
* **Active validator** <a id="dfn-active-validator"></a> - a [validator](#dfn-validator) currently participating in the protocol which the Casper mechanism looks to produce and attest to blocks, crosslinks and other consensus objects.
* **Committee** - a (pseudo-) randomly sampled subset of [active validators](#dfn-active-validator). When a committee is referred to collectively, as in "this committee attests to X", this is assumed to mean "some subset of that committee that contains enough [validators](#dfn-validator) that the protocol recognizes it as representing the committee".
* **Proposer** - the [validator](#dfn-validator) that creates a beacon chain block
* **Attester** - a [validator](#dfn-validator) that is part of a committee that needs to sign off on a beacon chain block while simultaneously creating a link (crosslink) to a recent shard block on a particular shard chain.
* **Beacon chain** - the central PoS chain that is the base of the sharding system.
* **Shard chain** - one of the chains on which user transactions take place and account data is stored.
* **Block root** - a 32-byte Merkle root of a beacon chain block or shard chain block. Previously called "block hash".
* **Crosslink** - a set of signatures from a committee attesting to a block in a shard chain, which can be included into the beacon chain. Crosslinks are the main means by which the beacon chain "learns about" the updated state of shard chains.
* **Slot** - a period of `SLOT_DURATION` seconds, during which one proposer has the ability to create a beacon chain block and some attesters have the ability to make attestations
* **Epoch** - an aligned span of slots during which all [validators](#dfn-validator) get exactly one chance to make an attestation
* **Finalized**, **justified** - see Casper FFG finalization [[casper-ffg]](#ref-casper-ffg)
* **Withdrawal period** - the number of slots between a [validator](#dfn-validator) exit and the [validator](#dfn-validator) balance being withdrawable
* **Genesis time** - the Unix time of the genesis beacon chain block at slot 0

## Constants

### Misc

| Name | Value | Unit |
| - | - | :-: |
| `SHARD_COUNT` | `2**10` (= 1,024) | shards |
| `TARGET_COMMITTEE_SIZE` | `2**8` (= 256) | [validators](#dfn-validator) |
| `EJECTION_BALANCE` | `2**4` (= 16) | ETH |
| `MAX_BALANCE_CHURN_QUOTIENT` | `2**5` (= 32) | - |
| `GWEI_PER_ETH` | `10**9` | Gwei/ETH |
| `BEACON_CHAIN_SHARD_NUMBER` | `2**64 - 1` | - |
| `BLS_WITHDRAWAL_PREFIX_BYTE` | `0x00` | - |
| `MAX_CASPER_VOTES` | `2**10` (= 1,024) | votes |
| `LATEST_BLOCK_ROOTS_LENGTH` | `2**13` (= 8,192) | block roots |
| `LATEST_RANDAO_MIXES_LENGTH` | `2**13` (= 8,192) | randao mixes |
| `EMPTY_SIGNATURE` | `[bytes48(0), bytes48(0)]` | - |

* For the safety of crosslinks a minimum committee size of 111 is [recommended](https://vitalik.ca/files/Ithaca201807_Sharding.pdf). (Unbiasable randomness with a Verifiable Delay Function (VDF) will improve committee robustness and lower the safe minimum committee size.) The shuffling algorithm generally ensures (assuming sufficient validators) committee sizes at least `TARGET_COMMITTEE_SIZE // 2`.

### Deposit contract

| Name | Value | Unit |
| - | - | :-: |
| `DEPOSIT_CONTRACT_ADDRESS` | **TBD** |
| `DEPOSIT_CONTRACT_TREE_DEPTH` | `2**5` (= 32) | - |
| `MIN_DEPOSIT` | `2**0` (= 1) | ETH |
| `MAX_DEPOSIT` | `2**5` (= 32) | ETH |

### Initial values

| Name | Value |
| - | - |
| `INITIAL_FORK_VERSION` | `0` |
| `INITIAL_SLOT_NUMBER` | `0` |
| `ZERO_HASH` | `bytes([0] * 32)` |

### Time parameters

| Name | Value | Unit | Duration |
| - | - | :-: | :-: |
| `SLOT_DURATION` | `6` | seconds | 6 seconds |
| `MIN_ATTESTATION_INCLUSION_DELAY` | `2**2` (= 4) | slots | 24 seconds |
| `EPOCH_LENGTH` | `2**6` (= 64) | slots | 6.4 minutes |
| `MIN_VALIDATOR_REGISTRY_CHANGE_INTERVAL` | `2**8` (= 256) | slots | 25.6 minutes |
| `POW_RECEIPT_ROOT_VOTING_PERIOD` | `2**10` (= 1,024) | slots | ~1.7 hours |
| `SHARD_PERSISTENT_COMMITTEE_CHANGE_PERIOD` | `2**17` (= 131,072) | slots | ~9 days |
| `COLLECTIVE_PENALTY_CALCULATION_PERIOD` | `2**20` (= 1,048,576) | slots | ~73 days |
| `ZERO_BALANCE_VALIDATOR_TTL` | `2**22` (= 4,194,304) | slots | ~291 days |

### Reward and penalty quotients

| Name | Value |
| - | - |
| `BASE_REWARD_QUOTIENT` | `2**10` (= 1,024) |
| `WHISTLEBLOWER_REWARD_QUOTIENT` | `2**9` (= 512) |
| `INCLUDER_REWARD_QUOTIENT` | `2**3` (= 8) |
| `INACTIVITY_PENALTY_QUOTIENT` | `2**34` (= 17,179,869,184) |

* The `BASE_REWARD_QUOTIENT` parameter dictates the per-epoch reward. It corresponds to ~2.54% annual interest assuming 10 million participating ETH in every epoch.
* The `INACTIVITY_PENALTY_QUOTIENT` equals `INVERSE_SQRT_E_DROP_TIME**2` where `INVERSE_SQRT_E_DROP_TIME := 2**17 slots` (~9 days) is the time it takes the inactivity penalty to reduce the balance of non-participating [validators](#dfn-validator) to about `1/sqrt(e) ~= 60.6%`. Indeed, the balance retained by offline [validators](#dfn-validator) after `n` slots is about `(1-1/INACTIVITY_PENALTY_QUOTIENT)**(n**2/2)` so after `INVERSE_SQRT_E_DROP_TIME` slots it is roughly `(1-1/INACTIVITY_PENALTY_QUOTIENT)**(INACTIVITY_PENALTY_QUOTIENT/2) ~= 1/sqrt(e)`.

### Status codes

| Name | Value |
| - | - |
| `PENDING_ACTIVATION` | `0` |
| `ACTIVE` | `1` |
| `ACTIVE_PENDING_EXIT` | `2` |
| `EXITED_WITHOUT_PENALTY` | `3` |
| `EXITED_WITH_PENALTY` | `4` |

### Max operations per block

| Name | Value |
| - | - |
| `MAX_PROPOSER_SLASHINGS` | `2**4` (= 16) |
| `MAX_CASPER_SLASHINGS` | `2**4` (= 16) |
| `MAX_ATTESTATIONS` | `2**7` (= 128) |
| `MAX_DEPOSITS` | `2**4` (= 16) |
| `MAX_EXITS` | `2**4` (= 16) |

### Validator registry delta flags

| Name | Value |
| - | - |
| `ACTIVATION` | `0` |
| `EXIT` | `1` |

### Signature domains

| Name | Value |
| - | - |
| `DOMAIN_DEPOSIT` | `0` |
| `DOMAIN_ATTESTATION` | `1` |
| `DOMAIN_PROPOSAL` | `2` |
| `DOMAIN_EXIT` | `3` |

## Data structures

### Beacon chain operations

#### Proposer slashings

##### `ProposerSlashing`

```python
{
    # Proposer index
    'proposer_index': 'uint24',
    # First proposal data
    'proposal_data_1': ProposalSignedData,
    # First proposal signature
    'proposal_signature_1': '[uint384]',
    # Second proposal data
    'proposal_data_2': ProposalSignedData,
    # Second proposal signature
    'proposal_signature_2': '[uint384]',
}
```

#### Casper slashings

##### `CasperSlashing`

```python
{
    # First batch of votes
    'slashable_vote_data_1': SlashableVoteData,
    # Second batch of votes
    'slashable_vote_data_2': SlashableVoteData,
}
```

##### `SlashableVoteData`

```python
{
    # Proof-of-custody indices (0 bits)
    'aggregate_signature_poc_0_indices': '[uint24]',
    # Proof-of-custody indices (1 bits)
    'aggregate_signature_poc_1_indices': '[uint24]',
    # Attestation data
    'data': AttestationData,
    # Aggregate signature
    'aggregate_signature': '[uint384]',
}
```

#### Attestations

##### `Attestation`

```python
{
    # Attestation data
    'data': AttestationData,
    # Attester participation bitfield
    'participation_bitfield': 'bytes',
    # Proof of custody bitfield
    'custody_bitfield': 'bytes',
    # BLS aggregate signature
    'aggregate_signature': ['uint384'],
}
```

##### `AttestationData`

```python
{
    # Slot number
    'slot': 'uint64',
    # Shard number
    'shard': 'uint64',
    # Hash of root of the signed beacon block
    'beacon_block_root': 'hash32',
    # Hash of root of the ancestor at the epoch boundary
    'epoch_boundary_root': 'hash32',
    # Shard block's hash of root
    'shard_block_root': 'hash32',
    # Last crosslink's hash of root
    'latest_crosslink_root': 'hash32',
    # Slot of the last justified beacon block
    'justified_slot': 'uint64',
    # Hash of the last justified beacon block
    'justified_block_root': 'hash32',
}
```

#### Deposits

##### `Deposit`

```python
{
    # Receipt Merkle branch
    'merkle_branch': '[hash32]',
    # Merkle tree index
    'merkle_tree_index': 'uint64',
    # Deposit data
    'deposit_data': DepositData,
}
```

##### `DepositData`

```python
{
    # Deposit parameters
    'deposit_input': DepositInput,
    # Value in Gwei
    'value': 'uint64',
    # Timestamp from deposit contract
    'timestamp': 'uint64',
}
```

##### `DepositInput`

```python
{
    # BLS pubkey
    'pubkey': 'uint384',
    # Withdrawal credentials
    'withdrawal_credentials': 'hash32',
    # Initial RANDAO commitment
    'randao_commitment': 'hash32',
    # a BLS signature of this ``DepositInput``
    'proof_of_possession': ['uint384'],
}
```

#### Exits

##### `Exit`

```python
{
    # Minimum slot for processing exit
    'slot': 'uint64',
    # Index of the exiting validator
    'validator_index': 'uint24',
    # Validator signature
    'signature': '[uint384]',
}
```

### Beacon chain blocks

#### `BeaconBlock`

```python
{
    ## Header ##
    'slot': 'uint64',
    'parent_root': 'hash32',
    'state_root': 'hash32',
    'randao_reveal': 'hash32',
    'candidate_pow_receipt_root': 'hash32',
    'signature': ['uint384'],

    ## Body ##
    'body': BeaconBlockBody,
}
```

#### `BeaconBlockBody`

```python
{
    'proposer_slashings': [ProposerSlashing],
    'casper_slashings': [CasperSlashing],
    'attestations': [Attestation],
    'deposits': [Deposit],
    'exits': [Exit],
}
```

#### `ProposalSignedData`

```python
{
    # Slot number
    'slot': 'uint64',
    # Shard number (`BEACON_CHAIN_SHARD_NUMBER` for beacon chain)
    'shard': 'uint64',
    # Block's hash of root
    'block_root': 'hash32',
}
```

### Beacon chain state

#### `BeaconState`

```python
{
    # Misc
    'slot': 'uint64',
    'genesis_time': 'uint64',
    'fork_data': ForkData,  # For versioning hard forks

    # Validator registry
    'validator_registry': [ValidatorRecord],
    'validator_balances': ['uint64'],
    'validator_registry_latest_change_slot': 'uint64',
    'validator_registry_exit_count': 'uint64',
    'validator_registry_delta_chain_tip': 'hash32',  # For light clients to track deltas

    # Randomness and committees
    'latest_randao_mixes': ['hash32'],
    'shard_committees_at_slots': [[ShardCommittee]],
    'persistent_committees': [['uint24']],
    'persistent_committee_reassignments': [ShardReassignmentRecord],

    # Finality
    'previous_justified_slot': 'uint64',
    'justified_slot': 'uint64',
    'justification_bitfield': 'uint64',
    'finalized_slot': 'uint64',

    # Recent state
    'latest_crosslinks': [CrosslinkRecord],
    'latest_block_roots': ['hash32'],  # Needed to process attestations, older to newer
    'latest_penalized_exit_balances': ['uint64'],  # Balances penalized at every withdrawal period
    'latest_attestations': [PendingAttestationRecord],
    'batched_block_roots': ['hash32'],

    # PoW receipt root
    'processed_pow_receipt_root': 'hash32',
    'candidate_pow_receipt_roots': [CandidatePoWReceiptRootRecord],
}
```

#### `ValidatorRecord`

```python
{
    # BLS public key
    'pubkey': 'uint384',
    # Withdrawal credentials
    'withdrawal_credentials': 'hash32',
    # RANDAO commitment
    'randao_commitment': 'hash32',
    # Slots the proposer has skipped (i.e. layers of RANDAO expected)
    'randao_layers': 'uint64',
    # Status code
    'status': 'uint64',
    # Slot when validator last changed status (or 0)
    'latest_status_change_slot': 'uint64',
    # Exit counter when validator exited (or 0)
    'exit_count': 'uint64',
}
```

#### `CrosslinkRecord`

```python
{
    # Slot number
    'slot': 'uint64',
    # Shard block root
    'shard_block_root': 'hash32',
}
```

#### `ShardCommittee`

```python
{
    # Shard number
    'shard': 'uint64',
    # Validator indices
    'committee': ['uint24'],
    # Total validator count (for proofs of custody)
    'total_validator_count': 'uint64',
}
```

#### `ShardReassignmentRecord`

```python
{
    # Which validator to reassign
    'validator_index': 'uint24',
    # To which shard
    'shard': 'uint64',
    # When
    'slot': 'uint64',
}
```

#### `CandidatePoWReceiptRootRecord`

```python
{
    # Candidate PoW receipt root
    'candidate_pow_receipt_root': 'hash32',
    # Vote count
    'vote_count': 'uint64',
}
```

#### `PendingAttestationRecord`

```python
{
    # Signed data
    'data': AttestationData,
    # Attester participation bitfield
    'participation_bitfield': 'bytes',
    # Proof of custody bitfield
    'custody_bitfield': 'bytes',
    # Slot in which it was included
    'slot_included': 'uint64',
}
```

#### `ForkData`

```python
{
    # Previous fork version
    'pre_fork_version': 'uint64',
    # Post fork version
    'post_fork_version': 'uint64',
    # Fork slot number
    'fork_slot': 'uint64',
}
```

#### `ValidatorRegistryDeltaBlock`

```python
{
    latest_registry_delta_root: 'hash32',
    validator_index: 'uint24',
    pubkey: 'uint384',
    flag: 'uint64',
}
```

## Ethereum 1.0 deposit contract

The initial deployment phases of Ethereum 2.0 are implemented without consensus changes to Ethereum 1.0. A deposit contract at address `DEPOSIT_CONTRACT_ADDRESS` is added to Ethereum 1.0 for deposits of ETH to the beacon chain. Validator balances will be withdrawable to the shards when the EVM2.0 is deployed and the shards have state.

### Deposit arguments

The deposit contract has a single `deposit` function which takes as argument a SimpleSerialize'd `DepositInput`. One of the `DepositInput` fields is `withdrawal_credentials` which must satisfy:

* `withdrawal_credentials[:1] == BLS_WITHDRAWAL_PREFIX_BYTE`
* `withdrawal_credentials[1:] == hash(withdrawal_pubkey)[1:]` where `withdrawal_pubkey` is a BLS pubkey

We recommend the private key corresponding to `withdrawal_pubkey` be stored in cold storage until a withdrawal is required.

### `Eth1Deposit` logs

Every deposit, of size between `MIN_DEPOSIT` and `MAX_DEPOSIT`, emits an `Eth1Deposit` log for consumption by the beacon chain. The deposit contract does little validation, pushing most of the validator onboarding logic to the beacon chain. In particular, the proof of possession (a BLS12-381 signature) is not verified by the deposit contract.

### `ChainStart` log

When sufficiently many full deposits have been made the deposit contract emits the `ChainStart` log. The beacon chain state may then be initialized by calling the `get_initial_beacon_state` function (defined below) where:

* `genesis_time` equals `time` in the `ChainStart` log
* `processed_pow_receipt_root` equals `receipt_root` in the `ChainStart` log
* `initial_validator_deposits` is a list of `Deposit` objects built according to the `Eth1Deposit` logs up to the deposit that triggered the `ChainStart` log, processed in the order in which they were emitted (oldest to newest)

### Vyper code

```python
## compiled with v0.1.0-beta.4 ##

MIN_DEPOSIT: constant(uint256) = 1  # ETH
MAX_DEPOSIT: constant(uint256) = 32  # ETH
GWEI_PER_ETH: constant(uint256) = 1000000000  # 10**9
CHAIN_START_FULL_DEPOSIT_THRESHOLD: constant(uint256) = 16384  # 2**14
DEPOSIT_CONTRACT_TREE_DEPTH: constant(uint256) = 32
SECONDS_PER_DAY: constant(uint256) = 86400

Eth1Deposit: event({previous_receipt_root: bytes32, data: bytes[2064], deposit_count: uint256})
ChainStart: event({receipt_root: bytes32, time: bytes[8]})

receipt_tree: bytes32[uint256]
deposit_count: uint256
full_deposit_count: uint256

@payable
@public
def deposit(deposit_input: bytes[2048]):
    assert msg.value >= as_wei_value(MIN_DEPOSIT, "ether")
    assert msg.value <= as_wei_value(MAX_DEPOSIT, "ether")

    index: uint256 = self.deposit_count + 2**DEPOSIT_CONTRACT_TREE_DEPTH
    msg_gwei_bytes8: bytes[8] = slice(concat("", convert(msg.value / GWEI_PER_ETH, bytes32)), start=24, len=8)
    timestamp_bytes8: bytes[8] = slice(concat("", convert(block.timestamp, bytes32)), start=24, len=8)
    deposit_data: bytes[2064] = concat(msg_gwei_bytes8, timestamp_bytes8, deposit_input)

    log.Eth1Deposit(self.receipt_tree[1], deposit_data, self.deposit_count)

    # add deposit to merkle tree
    self.receipt_tree[index] = sha3(deposit_data)
    for i in range(32):  # DEPOSIT_CONTRACT_TREE_DEPTH (range of constant var not yet supported)
        index /= 2
        self.receipt_tree[index] = sha3(concat(self.receipt_tree[index * 2], self.receipt_tree[index * 2 + 1]))

    self.deposit_count += 1
    if msg.value == as_wei_value(MAX_DEPOSIT, "ether"):
        self.full_deposit_count += 1
        if self.full_deposit_count == CHAIN_START_FULL_DEPOSIT_THRESHOLD:
            timestamp_day_boundary: uint256 = as_unitless_number(block.timestamp) - as_unitless_number(block.timestamp) % SECONDS_PER_DAY + SECONDS_PER_DAY
            timestamp_day_boundary_bytes8: bytes[8] = slice(concat("", convert(timestamp_day_boundary, bytes32)), start=24, len=8)
            log.ChainStart(self.receipt_tree[1], timestamp_day_boundary_bytes8)

@public
@constant
def get_receipt_root() -> bytes32:
    return self.receipt_tree[1]

```

## Beacon chain processing

The beacon chain is the system chain for Ethereum 2.0. The main responsibilities of the beacon chain are:

* Store and maintain the registry of [validators](#dfn-validator)
* Process crosslinks (see above)
* Process its per-slot consensus, as well as the finality gadget

Processing the beacon chain is similar to processing the Ethereum 1.0 chain. Clients download and process blocks, and maintain a view of what is the current "canonical chain", terminating at the current "head". However, because of the beacon chain's relationship with Ethereum 1.0, and because it is a proof-of-stake chain, there are differences.

For a beacon chain block, `block`, to be processed by a node, the following conditions must be met:

* The parent block with root `block.parent_root` has been processed and accepted.
* The node has processed its `state` up to slot, `block.slot - 1`.
* The Ethereum 1.0 block pointed to by the `state.processed_pow_receipt_root` has been processed and accepted.
* The node's local clock time is greater than or equal to `state.genesis_time + block.slot * SLOT_DURATION`.

If these conditions are not met, the client should delay processing the beacon block until the conditions are all satisfied.

Beacon block production is significantly different because of the proof of stake mechanism. A client simply checks what it thinks is the canonical chain when it should create a block, and looks up what its slot number is; when the slot arrives, it either proposes or attests to a block as required. Note that this requires each node to have a clock that is roughly (i.e. within `SLOT_DURATION` seconds) synchronized with the other nodes.

### Beacon chain fork choice rule

The beacon chain fork choice rule is a hybrid that combines justification and finality with Latest Message Driven (LMD) Greediest Heaviest Observed SubTree (GHOST). At any point in time a [validator](#dfn-validator) `v` subjectively calculates the beacon chain head as follows.

* Let `store` be the set of attestations and blocks that the [validator](#dfn-validator) `v` has observed and verified (in particular, block ancestors must be recursively verified). Attestations not part of any chain are still included in `store`.
* Let `finalized_head` be the finalized block with the highest slot number. (A block `B` is finalized if there is a descendant of `B` in `store` the processing of which sets `B` as finalized.)
* Let `justified_head` be the descendant of `finalized_head` with the highest slot number that has been justified for at least `EPOCH_LENGTH` slots. (A block `B` is justified if there is a descendant of `B` in `store` the processing of which sets `B` as justified.) If no such descendant exists set `justified_head` to `finalized_head`.
* Let `get_ancestor(store, block, slot)` be the ancestor of `block` with slot number `slot`. The `get_ancestor` function can be defined recursively as `def get_ancestor(store, block, slot): return block if block.slot == slot else get_ancestor(store, store.get_parent(block), slot)`.
* Let `get_latest_attestation(store, validator)` be the attestation with the highest slot number in `store` from `validator`. If several such attestations exist, use the one the [validator](#dfn-validator) `v` observed first.
* Let `get_latest_attestation_target(store, validator)` be the target block in the attestation `get_latest_attestation(store, validator)`.
* The head is `lmd_ghost(store, justified_head)` where the function `lmd_ghost` is defined below. Note that the implementation below is suboptimal; there are implementations that compute the head in time logarithmic in slot count.

```python
def lmd_ghost(store, start):
    validators = start.state.validator_registry
    active_validators = [validators[i] for i in
                         get_active_validator_indices(validators)]
    attestation_targets = [get_latest_attestation_target(store, validator)
                           for validator in active_validators]
    def get_vote_count(block):
        return len([target for target in attestation_targets if
                    get_ancestor(store, target, block.slot) == block])

    head = start
    while 1:
        children = get_children(head)
        if len(children) == 0:
            return head
        head = max(children, key=get_vote_count)
```

## Beacon chain state transition function

We now define the state transition function. At a high level the state transition is made up of two parts:

1. The per-slot transitions, which happens every slot, and only affects a parts of the `state`.
2. The per-epoch transitions, which happens at every epoch boundary (i.e. `state.slot % EPOCH_LENGTH == 0`), and affects the entire `state`.

The per-slot transitions generally focus on verifying aggregate signatures and saving temporary records relating to the per-slot activity in the `BeaconState`. The per-epoch transitions focus on the [validator](#dfn-validator) registry, including adjusting balances and activating and exiting [validators](#dfn-validator), as well as processing crosslinks and managing block justification/finalization.

### Helper functions

Note: The definitions below are for specification purposes and are not necessarily optimal implementations.

#### `hash`

The hash function is denoted by `hash`. In Phase 0 the beacon chain is deployed with the same hash function as Ethereum 1.0, i.e. Keccak-256 (also incorrectly known as SHA3).

Note: We aim to migrate to a S[T/N]ARK-friendly hash function in a future Ethereum 2.0 deployment phase.

#### `hash_tree_root`

`hash_tree_root` is a function for hashing objects into a single root utilizing a hash tree structure. `hash_tree_root` is defined in the [SimpleSerialize spec](https://github.com/ethereum/eth2.0-specs/blob/master/specs/simple-serialize.md#tree-hash).

#### `is_active_validator`
```python
def is_active_validator(validator: ValidatorRecord) -> bool:
    """
    Checks if ``validator`` is active.
    """
    return validator.status in [ACTIVE, ACTIVE_PENDING_EXIT]
```

#### `get_active_validator_indices`

```python
def get_active_validator_indices(validators: [ValidatorRecord]) -> List[int]:
    """
    Gets indices of active validators from ``validators``.
    """
    return [i for i, v in enumerate(validators) if is_active_validator(v)]
```

#### `shuffle`

```python
def shuffle(values: List[Any], seed: Hash32) -> List[Any]:
    """
    Returns the shuffled ``values`` with ``seed`` as entropy.
    """
    values_count = len(values)

    # Entropy is consumed from the seed in 3-byte (24 bit) chunks.
    rand_bytes = 3
    # The highest possible result of the RNG.
    rand_max = 2 ** (rand_bytes * 8) - 1

    # The range of the RNG places an upper-bound on the size of the list that
    # may be shuffled. It is a logic error to supply an oversized list.
    assert values_count < rand_max

    output = [x for x in values]
    source = seed
    index = 0
    while index < values_count - 1:
        # Re-hash the `source` to obtain a new pattern of bytes.
        source = hash(source)
        # Iterate through the `source` bytes in 3-byte chunks.
        for position in range(0, 32 - (32 % rand_bytes), rand_bytes):
            # Determine the number of indices remaining in `values` and exit
            # once the last index is reached.
            remaining = values_count - index
            if remaining == 1:
                break

            # Read 3-bytes of `source` as a 24-bit big-endian integer.
            sample_from_source = int.from_bytes(source[position:position + rand_bytes], 'big')

            # Sample values greater than or equal to `sample_max` will cause
            # modulo bias when mapped into the `remaining` range.
            sample_max = rand_max - rand_max % remaining

            # Perform a swap if the consumed entropy will not cause modulo bias.
            if sample_from_source < sample_max:
                # Select a replacement index for the current index.
                replacement_position = (sample_from_source % remaining) + index
                # Swap the current index with the replacement index.
                output[index], output[replacement_position] = output[replacement_position], output[index]
                index += 1
            else:
                # The sample causes modulo bias. A new sample should be read.
                pass

    return output
```

#### `split`

```python
def split(values: List[Any], split_count: int) -> List[Any]:
    """
    Splits ``values`` into ``split_count`` pieces.
    """
    list_length = len(values)
    return [
        values[(list_length * i // split_count): (list_length * (i + 1) // split_count)]
        for i in range(split_count)
    ]
```

#### `get_new_shuffling`

```python
def get_new_shuffling(seed: Hash32,
                      validators: List[ValidatorRecord],
                      crosslinking_start_shard: int) -> List[List[ShardCommittee]]:
    """
    Shuffles ``validators`` into shard committees using ``seed`` as entropy.
    """
    active_validator_indices = get_active_validator_indices(validators)

    committees_per_slot = max(
        1,
        min(
            SHARD_COUNT // EPOCH_LENGTH,
            len(active_validator_indices) // EPOCH_LENGTH // TARGET_COMMITTEE_SIZE,   
        )
    )

    # Shuffle with seed
    shuffled_active_validator_indices = shuffle(active_validator_indices, seed)

    # Split the shuffled list into epoch_length pieces
    validators_per_slot = split(shuffled_active_validator_indices, EPOCH_LENGTH)

    output = []
    for slot, slot_indices in enumerate(validators_per_slot):
        # Split the shuffled list into committees_per_slot pieces
        shard_indices = split(slot_indices, committees_per_slot)

        shard_id_start = crosslinking_start_shard + slot * committees_per_slot

        shard_committees = [
            ShardCommittee(
                shard=(shard_id_start + shard_position) % SHARD_COUNT,
                committee=indices,
                total_validator_count=len(active_validator_indices),
            )
            for shard_position, indices in enumerate(shard_indices)
        ]
        output.append(shards_and_committees_for_slot)

    return output
```

Here's a diagram of what is going on:

![](http://vitalik.ca/files/ShuffleAndAssign.png?1)

#### `get_shard_committees_at_slot`

```python
def get_shard_committees_at_slot(state: BeaconState,
                                 slot: int) -> List[ShardCommittee]:
    """
    Returns the ``ShardCommittee`` for the ``slot``.
    """
    earliest_slot_in_array = state.slot - (state.slot % EPOCH_LENGTH) - EPOCH_LENGTH
    assert earliest_slot_in_array <= slot < earliest_slot_in_array + EPOCH_LENGTH * 2
    return state.shard_committees_at_slots[slot - earliest_slot_in_array]
```

#### `get_block_root`

```python
def get_block_root(state: BeaconState,
                   slot: int) -> Hash32:
    """
    Returns the block root at a recent ``slot``.
    """
    assert slot > state.slot - LATEST_BLOCK_ROOTS_LENGTH
    return state.latest_block_roots[slot % LATEST_BLOCK_ROOTS_LENGTH]
```

`get_block_root(_, s)` should always return `hash_tree_root` of the block in the beacon chain at slot `s`, and `get_shard_committees_at_slot(_, s)` should not change unless the [validator](#dfn-validator) registry changes.

#### `get_beacon_proposer_index`

```python
def get_beacon_proposer_index(state: BeaconState,
                              slot: int) -> int:
    """
    Returns the beacon proposer index for the ``slot``.
    """
    first_committee = get_shard_committees_at_slot(state, slot)[0].committee
    return first_committee[slot % len(first_committee)]
```

#### `merkle_root`

```python
def merkle_root(values):
    o = [0] * len(values) + values
    for i in range(len(values)-1, 0, -1):
        o[i] = hash(o[i*2] + o[i*2+1])
    return o[1]
```

#### `get_attestation_participants`

```python
def get_attestation_participants(state: BeaconState,
                                 attestation_data: AttestationData,
                                 participation_bitfield: bytes) -> List[int]:
    """
    Returns the participant indices at for the ``attestation_data`` and ``participation_bitfield``.
    """

    # Find the relevant committee
    shard_committees = get_shard_committees_at_slot(state, attestation_data.slot)
    shard_committee = [x for x in shard_committees if x.shard == attestation_data.shard][0]
    assert len(participation_bitfield) == ceil_div8(len(shard_committee.committee))

    # Find the participating attesters in the committee
    participants = []
    for i, validator_index in enumerate(shard_committee.committee):
        participation_bit = (participation_bitfield[i//8] >> (7 - (i % 8))) % 2
        if participation_bit == 1:
            participants.append(validator_index)
    return participants
```

#### `bytes1`, `bytes2`, ...

`bytes1(x): return x.to_bytes(1, 'big')`, `bytes2(x): return x.to_bytes(2, 'big')`, and so on for all integers, particularly 1, 2, 3, 4, 8, 32.

#### `get_effective_balance`

```python
def get_effective_balance(state: State, index: int) -> int:
    """
    Returns the effective balance (also known as "balance at stake") for a ``validator`` with the given ``index``.
    """
    return min(state.validator_balances[index], MAX_DEPOSIT * GWEI_PER_ETH)
```

#### `get_new_validator_registry_delta_chain_tip`

```python
def get_new_validator_registry_delta_chain_tip(current_validator_registry_delta_chain_tip: Hash32,
                                               validator_index: int,
                                               pubkey: int,
                                               flag: int) -> Hash32:
    """
    Compute the next root in the validator registry delta chain.
    """
    return hash_tree_root(
        ValidatorRegistryDeltaBlock(
            latest_registry_delta_root=current_validator_registry_delta_chain_tip,
            validator_index=validator_index,
            pubkey=pubkey,
            flag=flag,
        )
    )
```

#### `get_fork_version`

```python
def get_fork_version(fork_data: ForkData,
                     slot: int) -> int:
    if slot < fork_data.fork_slot:
        return fork_data.pre_fork_version
    else:
        return fork_data.post_fork_version
```

#### `get_domain`

```python
def get_domain(fork_data: ForkData,
               slot: int,
               domain_type: int) -> int:
    return get_fork_version(
        fork_data,
        slot
    ) * 2**32 + domain_type
```

#### `verify_slashable_vote_data`

```python
def verify_slashable_vote_data(state: BeaconState, vote_data: SlashableVoteData) -> bool:
    if len(vote_data.aggregate_signature_poc_0_indices) + len(vote_data.aggregate_signature_poc_1_indices) > MAX_CASPER_VOTES:
        return False

    pubs = [
        aggregate_pubkey([state.validators[i].pubkey for i in vote_data.aggregate_signature_poc_0_indices]),
        aggregate_pubkey([state.validators[i].pubkey for i in vote_data.aggregate_signature_poc_1_indices])
    ]
    vote_data_root = hash_tree_root(vote_data)
    messages = [
        vote_data_root + bytes1(0),
        vote_data_root + bytes1(1)
    ]
    return bls_verify_multiple(
        pubkeys=pubs,
        messages=messages,
        signature=vote_data.aggregate_signature,
        domain=get_domain(
            state.fork_data,
            state.slot,
            DOMAIN_ATTESTATION,
        ),
    )
```

#### `is_double_vote`

```python
def is_double_vote(attestation_data_1: AttestationData,
                   attestation_data_2: AttestationData) -> bool
    """
    Assumes ``attestation_data_1`` is distinct from ``attestation_data_2``.
    Returns True if the provided ``AttestationData`` are slashable
    due to a 'double vote'.
    """
    return attestation_data_1.slot == attestation_data_2.slot
```

#### `is_surround_vote`

```python
def is_surround_vote(attestation_data_1: AttestationData,
                     attestation_data_2: AttestationData) -> bool
    """
    Assumes ``attestation_data_1`` is distinct from ``attestation_data_2``.
    Returns True if the provided ``AttestationData`` are slashable
    due to a 'surround vote'.
    Note: parameter order matters as this function only checks
    that ``attestation_data_1`` surrounds ``attestation_data_2``.
    """
    return (
        (attestation_data_1.justified_slot < attestation_data_2.justified_slot) and
        (attestat_data_2.justified_slot + 1 == attestation_data_2.slot) and
        (attestation_data_2.slot < attestation_data_1.slot)
    )
```

#### `integer_squareroot`

```python
def integer_squareroot(n: int) -> int:
    """
    The largest integer ``x`` such that ``x**2`` is less than ``n``.
    """
    x = n
    y = (x + 1) // 2
    while y < x:
        x = y
        y = (x + n // x) // 2
    return x
```

#### `bls_verify`

`bls_verify` is a function for verifying a BLS12-381 signature, defined in the [BLS Signature spec](https://github.com/ethereum/eth2.0-specs/blob/master/specs/bls_signature.md#bls_verify).

#### `bls_verify_multiple`

`bls_verify_multiple` is a function for verifying a BLS12-381 signature constructed from multiple messages, defined in the [BLS Signature spec](https://github.com/ethereum/eth2.0-specs/blob/master/specs/bls_signature.md#bls_verify_multiple).

#### `bls_aggregate_pubkeys`

`bls_aggregate_pubkeys` is a function for aggregating a BLS12-381 public keys into a single aggregate key, defined in the [BLS Signature spec](https://github.com/ethereum/eth2.0-specs/blob/master/specs/bls_signature.md#bls_aggregate_pubkeys).

### On startup

A valid block with slot `INITIAL_SLOT_NUMBER` (a "genesis block") has the following values. Other validity rules (e.g. requiring a signature) do not apply.

```python
{
    slot=INITIAL_SLOT_NUMBER,
    parent_root=ZERO_HASH,
    state_root=STARTUP_STATE_ROOT,
    randao_reveal=ZERO_HASH,
    candidate_pow_receipt_root=ZERO_HASH,
    signature=EMPTY_SIGNATURE,
    body=BeaconBlockBody(
        proposer_slashings=[],
        casper_slashings=[],
        attestations=[],
        deposits=[],
        exits=[]
    ),
}
```

`STARTUP_STATE_ROOT` (in the above "genesis block") is generated from the `get_initial_beacon_state` function below. When enough full deposits have been made to the deposit contract and the `ChainStart` log has been emitted, `get_initial_beacon_state` will execute to compute the `hash_tree_root` of `BeaconState`.

```python
def get_initial_beacon_state(initial_validator_deposits: List[Deposit],
                             genesis_time: int,
                             processed_pow_receipt_root: Hash32) -> BeaconState:
    state = BeaconState(
        # Misc
        slot=INITIAL_SLOT_NUMBER,
        genesis_time=genesis_time,
        fork_data=ForkData(
            pre_fork_version=INITIAL_FORK_VERSION,
            post_fork_version=INITIAL_FORK_VERSION,
            fork_slot=INITIAL_SLOT_NUMBER,
        ),

        # Validator registry
        validator_registry=[],
        validator_balances=[],
        validator_registry_latest_change_slot=INITIAL_SLOT_NUMBER,
        validator_registry_exit_count=0,
        validator_registry_delta_chain_tip=ZERO_HASH,

        # Randomness and committees
        latest_randao_mixes=[ZERO_HASH for _ in range(LATEST_RANDAO_MIXES_LENGTH)],
        shard_committees_at_slots=[],
        persistent_committees=[],
        persistent_committee_reassignments=[],

        # Finality
        previous_justified_slot=INITIAL_SLOT_NUMBER,
        justified_slot=INITIAL_SLOT_NUMBER,
        justification_bitfield=0,
        finalized_slot=INITIAL_SLOT_NUMBER,

        # Recent state
        latest_crosslinks=[CrosslinkRecord(slot=INITIAL_SLOT_NUMBER, shard_block_root=ZERO_HASH) for _ in range(SHARD_COUNT)],
        latest_block_roots=[ZERO_HASH for _ in range(LATEST_BLOCK_ROOTS_LENGTH)],
        latest_penalized_exit_balances=[],
        latest_attestations=[],
        batched_block_roots=[],

        # PoW receipt root
        processed_pow_receipt_root=processed_pow_receipt_root,
        candidate_pow_receipt_roots=[],
    )

    # handle initial deposits and activations
    for deposit in initial_validator_deposits:
        validator_index = process_deposit(
            state=state,
            pubkey=deposit.deposit_data.deposit_input.pubkey,
            deposit=deposit.deposit_data.value,
            proof_of_possession=deposit.deposit_data.deposit_input.proof_of_possession,
            withdrawal_credentials=deposit.deposit_data.deposit_input.withdrawal_credentials,
            randao_commitment=deposit.deposit_data.deposit_input.randao_commitment
        )
        if get_effective_balance(state, validator_index) == MAX_DEPOSIT * GWEI_PER_ETH:
            update_validator_status(state, validator_index, ACTIVE)

    # set initial committee shuffling
    initial_shuffling = get_new_shuffling(ZERO_HASH, state.validator_registry, 0)
    state.shard_committees_at_slots = initial_shuffling + initial_shuffling

    # set initial persistent shuffling
    active_validator_indices = get_active_validator_indices(state.validator_registry)
    state.persistent_committees = split(shuffle(active_validator_indices, ZERO_HASH), SHARD_COUNT)

    return state
```

### Routine for processing deposits

First, two helper functions:

```python
def min_empty_validator_index(validators: List[ValidatorRecord],
                              validator_balances: List[int],
                              current_slot: int) -> int:
    for i, (v, vbal) in enumerate(zip(validators, validator_balances)):
        if vbal == 0 and v.latest_status_change_slot + ZERO_BALANCE_VALIDATOR_TTL <= current_slot:
            return i
    return None
```

```python
def validate_proof_of_possession(state: BeaconState,
                                 pubkey: int,
                                 proof_of_possession: bytes,
                                 withdrawal_credentials: Hash32,
                                 randao_commitment: Hash32) -> bool:
    proof_of_possession_data = DepositInput(
        pubkey=pubkey,
        withdrawal_credentials=withdrawal_credentials,
        randao_commitment=randao_commitment,
        proof_of_possession=EMPTY_SIGNATURE,
    )

    return bls_verify(
        pubkey=pubkey,
        message=hash_tree_root(proof_of_possession_data),
        signature=proof_of_possession,
        domain=get_domain(
            state.fork_data,
            state.slot,
            DOMAIN_DEPOSIT,
        )
    )
```

Now, to add a [validator](#dfn-validator) or top up an existing [validator](#dfn-validator)'s balance by some `deposit` amount:

```python
def process_deposit(state: BeaconState,
                    pubkey: int,
                    deposit: int,
                    proof_of_possession: bytes,
                    withdrawal_credentials: Hash32,
                    randao_commitment: Hash32) -> int:
    """
    Process a deposit from Ethereum 1.0.
    Note that this function mutates ``state``.
    """
    # Validate the given `proof_of_possession`
    assert validate_proof_of_possession(
        state,
        pubkey,
        proof_of_possession,
        withdrawal_credentials,
        randao_commitment,
    )

    validator_pubkeys = [v.pubkey for v in state.validator_registry]

    if pubkey not in validator_pubkeys:
        # Add new validator
        validator = ValidatorRecord(
            pubkey=pubkey,
            withdrawal_credentials=withdrawal_credentials,
            randao_commitment=randao_commitment,
            randao_layers=0,
            status=PENDING_ACTIVATION,
            latest_status_change_slot=state.slot,
            exit_count=0
        )

        index = min_empty_validator_index(state.validator_registry, state.validator_balances, state.slot)
        if index is None:
            state.validator_registry.append(validator)
            state.validator_balances.append(deposit)
            index = len(state.validator_registry) - 1
        else:
            state.validator_registry[index] = validator
            state.validator_balances[index] = deposit
    else:
        # Increase balance by deposit
        index = validator_pubkeys.index(pubkey)
        assert state.validator_registry[index].withdrawal_credentials == withdrawal_credentials

        state.validator_balances[index] += deposit

    return index
```

### Routine for updating validator status

```python
def update_validator_status(state: BeaconState,
                            index: int,
                            new_status: int) -> None:
    """
    Update the validator status with the given ``index`` to ``new_status``.
    Handle other general accounting related to this status update.
    Note that this function mutates ``state``.
    """
    if new_status == ACTIVE:
        activate_validator(state, index)
    if new_status == ACTIVE_PENDING_EXIT:
        initiate_validator_exit(state, index)
    if new_status in [EXITED_WITH_PENALTY, EXITED_WITHOUT_PENALTY]:
        exit_validator(state, index, new_status)
```

The following are helpers and should only be called via `update_validator_status`:

```python
def activate_validator(state: BeaconState,
                       index: int) -> None:
    """
    Activate the validator with the given ``index``.
    Note that this function mutates ``state``.
    """
    validator = state.validator_registry[index]
    if validator.status != PENDING_ACTIVATION:
        return

    validator = state.validator_registry[index]
    validator.status = ACTIVE
    validator.latest_status_change_slot = state.slot
    state.validator_registry_delta_chain_tip = get_new_validator_registry_delta_chain_tip(
        current_validator_registry_delta_chain_tip=state.validator_registry_delta_chain_tip,
        validator_index=index,
        pubkey=validator.pubkey,
        flag=ACTIVATION,
    )
```

```python
def initiate_validator_exit(state: BeaconState,
                            index: int) -> None:
    """
    Initiate exit for the validator with the given ``index``.
    Note that this function mutates ``state``.
    """
    validator = state.validator_registry[index]
    if validator.status != ACTIVE:
        return

    validator = state.validator_registry[index]
    validator.status = ACTIVE_PENDING_EXIT
    validator.latest_status_change_slot = state.slot
```

```python
def exit_validator(state: BeaconState,
                   index: int,
                   new_status: int) -> None:
    """
    Exit the validator with the given ``index``.
    Note that this function mutates ``state``.
    """
    validator = state.validator_registry[index]
    prev_status = validator.status

    if prev_status == EXITED_WITH_PENALTY:
        return

    validator.status = new_status
    validator.latest_status_change_slot = state.slot

    if new_status == EXITED_WITH_PENALTY:
        state.latest_penalized_exit_balances[state.slot // COLLECTIVE_PENALTY_CALCULATION_PERIOD] += get_effective_balance(state, index)

        whistleblower_index = get_beacon_proposer_index(state, state.slot)
        whistleblower_reward = get_effective_balance(state, index) // WHISTLEBLOWER_REWARD_QUOTIENT
        state.validator_balances[whistleblower_index] += whistleblower_reward
        state.validator_balances[index] -= whistleblower_reward

    if prev_status == EXITED_WITHOUT_PENALTY:
        return

    # The following updates only occur if not previous exited
    state.validator_registry_exit_count += 1
    validator.exit_count = state.validator_registry_exit_count
    state.validator_registry_delta_chain_tip = get_new_validator_registry_delta_chain_tip(
        current_validator_registry_delta_chain_tip=state.validator_registry_delta_chain_tip,
        validator_index=index,
        pubkey=validator.pubkey,
        flag=EXIT
    )

    # Remove validator from persistent committees
    for committee in state.persistent_committees:
        for i, validator_index in committee:
            if validator_index == index:
                committee.pop(i)
                break
```

## Per-slot processing

Below are the processing steps that happen at every slot.

### Misc counters

* Set `state.slot += 1`.
* Set `state.validator_registry[get_beacon_proposer_index(state, state.slot)].randao_layers += 1`.
* Set `state.latest_randao_mixes[state.slot % LATEST_RANDAO_MIXES_LENGTH] = state.latest_randao_mixes[(state.slot - 1) % LATEST_RANDAO_MIXES_LENGTH]`

### Block roots

<<<<<<< HEAD
* Let `previous_block_root` be the `hash_tree_root` of the previous beacon block processed in the chain.
=======
* Let `previous_block_root` be the `tree_hash_root` of the previous beacon block processed in the chain.
>>>>>>> 966f2bf3
* Set `state.latest_block_roots[(state.slot - 1) % LATEST_BLOCK_ROOTS_LENGTH] = previous_block_root`.
* If `state.slot % LATEST_BLOCK_ROOTS_LENGTH == 0` append `merkle_root(state.latest_block_roots)` to `state.batched_block_roots`.

## Per-block processing

Below are the processing steps that happen at every `block`.

### Slot

* Verify that `block.slot == state.slot`.

### Proposer signature

* Let `block_without_signature_root` be the `hash_tree_root` of `block` where `block.signature` is set to `EMPTY_SIGNATURE`.
* Let `proposal_root = hash_tree_root(ProposalSignedData(state.slot, BEACON_CHAIN_SHARD_NUMBER, block_without_signature_root))`.
* Verify that `bls_verify(pubkey=state.validator_registry[get_beacon_proposer_index(state, state.slot)].pubkey, data=proposal_root, signature=block.signature, domain=get_domain(state.fork_data, state.slot, DOMAIN_PROPOSAL))`.

### RANDAO

* Let `repeat_hash(x, n) = x if n == 0 else repeat_hash(hash(x), n-1)`.
* Let `proposer = state.validator_registry[get_beacon_proposer_index(state, state.slot)]`.
* Verify that `repeat_hash(block.randao_reveal, proposer.randao_layers) == proposer.randao_commitment`.
* Set `state.latest_randao_mixes[state.slot % LATEST_RANDAO_MIXES_LENGTH] = xor(state.latest_randao_mixes[state.slot % LATEST_RANDAO_MIXES_LENGTH], block.randao_reveal)`
* Set `proposer.randao_commitment = block.randao_reveal`.
* Set `proposer.randao_layers = 0`.

### PoW receipt root

* If `block.candidate_pow_receipt_root` is `x.candidate_pow_receipt_root` for some `x` in `state.candidate_pow_receipt_roots`, set `x.vote_count += 1`.
* Otherwise, append to `state.candidate_pow_receipt_roots` a new `CandidatePoWReceiptRootRecord(candidate_pow_receipt_root=block.candidate_pow_receipt_root, vote_count=1)`.

### Operations

#### Proposer slashings

Verify that `len(block.body.proposer_slashings) <= MAX_PROPOSER_SLASHINGS`.

For each `proposer_slashing` in `block.body.proposer_slashings`:

* Let `proposer = state.validator_registry[proposer_slashing.proposer_index]`.
* Verify that `proposer_slashing.proposal_data_1.slot == proposer_slashing.proposal_data_2.slot`.
* Verify that `proposer_slashing.proposal_data_1.shard == proposer_slashing.proposal_data_2.shard`.
* Verify that `proposer_slashing.proposal_data_1.block_root != proposer_slashing.proposal_data_2.block_root`.
* Verify that `proposer.status != EXITED_WITH_PENALTY`.
* Verify that `bls_verify(pubkey=proposer.pubkey, message=hash_tree_root(proposer_slashing.proposal_data_1), signature=proposer_slashing.proposal_signature_1, domain=get_domain(state.fork_data, proposer_slashing.proposal_data_1.slot, DOMAIN_PROPOSAL))`.
* Verify that `bls_verify(pubkey=proposer.pubkey, message=hash_tree_root(proposer_slashing.proposal_data_2), signature=proposer_slashing.proposal_signature_2, domain=get_domain(state.fork_data, proposer_slashing.proposal_data_2.slot, DOMAIN_PROPOSAL))`.
* Run `update_validator_status(state, proposer_slashing.proposer_index, new_status=EXITED_WITH_PENALTY)`.

#### Casper slashings

Verify that `len(block.body.casper_slashings) <= MAX_CASPER_SLASHINGS`.

For each `casper_slashing` in `block.body.casper_slashings`:

* Let `slashable_vote_data_1 = casper_slashing.slashable_vote_data_1`.
* Let `slashable_vote_data_2 = casper_slashing.slashable_vote_data_2`.
* Let `indices(slashable_vote_data) = slashable_vote_data.aggregate_signature_poc_0_indices + slashable_vote_data.aggregate_signature_poc_1_indices`.
* Let `intersection = [x for x in indices(slashable_vote_data_1) if x in indices(slashable_vote_data_2)]`.
* Verify that `len(intersection) >= 1`.
* Verify that `slashable_vote_data_1.data != slashable_vote_data_2.data`.
* Verify that `is_double_vote(slashable_vote_data_1.data, slashable_vote_data_2.data)` or `is_surround_vote(slashable_vote_data_1.data, slashable_vote_data_2.data)`.
* Verify that `verify_slashable_vote_data(state, slashable_vote_data_1)`.
* Verify that `verify_slashable_vote_data(state, slashable_vote_data_2)`.
* For each [validator](#dfn-validator) index `i` in `intersection`, if `state.validator_registry[i].status` does not equal `EXITED_WITH_PENALTY`, then run `update_validator_status(state, i, new_status=EXITED_WITH_PENALTY)`

#### Attestations

Verify that `len(block.body.attestations) <= MAX_ATTESTATIONS`.

For each `attestation` in `block.body.attestations`:

* Verify that `attestation.data.slot + MIN_ATTESTATION_INCLUSION_DELAY <= state.slot`.
* Verify that `attestation.data.slot + EPOCH_LENGTH >= state.slot`.
* Verify that `attestation.data.justified_slot` is equal to `state.justified_slot if attestation.data.slot >= state.slot - (state.slot % EPOCH_LENGTH) else state.previous_justified_slot`.
* Verify that `attestation.data.justified_block_root` is equal to `get_block_root(state, attestation.data.justified_slot)`.
* Verify that either `attestation.data.latest_crosslink_root` or `attestation.data.shard_block_root` equals `state.latest_crosslinks[shard].shard_block_root`.
* `aggregate_signature` verification:
    * Let `participants = get_attestation_participants(state, attestation.data, attestation.participation_bitfield)`.
    * Let `group_public_key = bls_aggregate_pubkeys([state.validator_registry[v].pubkey for v in participants])`.
    * Verify that `bls_verify(pubkey=group_public_key, message=hash_tree_root(attestation.data) + bytes1(0), signature=attestation.aggregate_signature, domain=get_domain(state.fork_data, attestation.data.slot, DOMAIN_ATTESTATION))`.
* [TO BE REMOVED IN PHASE 1] Verify that `attestation.data.shard_block_root == ZERO_HASH`.
* Append `PendingAttestationRecord(data=attestation.data, participation_bitfield=attestation.participation_bitfield, custody_bitfield=attestation.custody_bitfield, slot_included=state.slot)` to `state.latest_attestations`.

#### Deposits

Verify that `len(block.body.deposits) <= MAX_DEPOSITS`.

[TODO: add logic to ensure that deposits from 1.0 chain are processed in order]

For each `deposit` in `block.body.deposits`:

* Let `serialized_deposit_data` be the serialized form of `deposit.deposit_data`. It should be the `DepositInput` followed by 8 bytes for `deposit_data.value` and 8 bytes for `deposit_data.timestamp`. That is, it should match `deposit_data` in the [Ethereum 1.0 deposit contract](#ethereum-10-deposit-contract) of which the hash was placed into the Merkle tree.
* Use the following procedure to verify `deposit.merkle_branch`, setting `leaf=serialized_deposit_data`, `depth=DEPOSIT_CONTRACT_TREE_DEPTH` and `root=state.processed_pow_receipt_root`:

```python
def verify_merkle_branch(leaf: Hash32, branch: [Hash32], depth: int, index: int, root: Hash32) -> bool:
    value = leaf
    for i in range(depth):
        if index % 2:
            value = hash(branch[i], value)
        else:
            value = hash(value, branch[i])
    return value == root
```

* Verify that `state.slot - (deposit.deposit_data.timestamp - state.genesis_time) // SLOT_DURATION < ZERO_BALANCE_VALIDATOR_TTL`.
* Run the following:

```python
process_deposit(
    state=state,
    pubkey=deposit.deposit_data.deposit_input.pubkey,
    deposit=deposit.deposit_data.value,
    proof_of_possession=deposit.deposit_data.deposit_input.proof_of_possession,
    withdrawal_credentials=deposit.deposit_data.deposit_input.withdrawal_credentials,
    randao_commitment=deposit.deposit_data.deposit_input.randao_commitment
)
```

#### Exits

Verify that `len(block.body.exits) <= MAX_EXITS`.

For each `exit` in `block.body.exits`:

* Let `validator = state.validator_registry[exit.validator_index]`.
* Verify that `validator.status == ACTIVE`.
* Verify that `state.slot >= exit.slot`.
* Verify that `state.slot >= validator.latest_status_change_slot + SHARD_PERSISTENT_COMMITTEE_CHANGE_PERIOD`.
* Verify that `bls_verify(pubkey=validator.pubkey, message=ZERO_HASH, signature=exit.signature, domain=get_domain(state.fork_data, exit.slot, DOMAIN_EXIT))`.
* Run `update_validator_status(state, validator_index, new_status=ACTIVE_PENDING_EXIT)`.

## Per-epoch processing

The steps below happen when `state.slot % EPOCH_LENGTH == 0`.

### Helpers

All [validators](#dfn-validator):

* Let `active_validator_indices = get_active_validator_indices(state.validator_registry)`.
* Let `total_balance = sum([get_effective_balance(state, i) for i in active_validator_indices])`.

[Validators](#dfn-Validator) attesting during the current epoch:

* Let `this_epoch_attestations = [a for a in state.latest_attestations if state.slot - EPOCH_LENGTH <= a.data.slot < state.slot]`. (Note: this is the set of attestations of slots in the epoch `state.slot-EPOCH_LENGTH...state.slot-1`, _not_ attestations that got included in the chain during the epoch `state.slot-EPOCH_LENGTH...state.slot-1`.)
* Validators justifying the epoch boundary block at the start of the current epoch:
  * Let `this_epoch_boundary_attestations = [a for a in this_epoch_attestations if a.data.epoch_boundary_root == get_block_root(state, state.slot-EPOCH_LENGTH) and a.justified_slot == state.justified_slot]`.
  * Let `this_epoch_boundary_attester_indices` be the union of the [validator](#dfn-validator) index sets given by `[get_attestation_participants(state, a.data, a.participation_bitfield) for a in this_epoch_boundary_attestations]`.
  * Let `this_epoch_boundary_attesting_balance = sum([get_effective_balance(state, i) for i in this_epoch_boundary_attester_indices])`.

[Validators](#dfn-Validator) attesting during the previous epoch:

* Validators that made an attestation during the previous epoch:
  * Let `previous_epoch_attestations = [a for a in state.latest_attestations if state.slot - 2 * EPOCH_LENGTH <= a.slot < state.slot - EPOCH_LENGTH]`.
  * Let `previous_epoch_attester_indices` be the union of the validator index sets given by `[get_attestation_participants(state, a.data, a.participation_bitfield) for a in previous_epoch_attestations]`.
* Validators targeting the previous justified hash:
  * Let `previous_epoch_justified_attestations = [a for a in this_epoch_attestations + previous_epoch_attestations if a.justified_slot == state.previous_justified_slot]`.
  * Let `previous_epoch_justified_attester_indices` be the union of the validator index sets given by `[get_attestation_participants(state, a.data, a.participation_bitfield) for a in previous_epoch_justified_attestations]`.
  * Let `previous_epoch_justified_attesting_balance = sum([get_effective_balance(state, i) for i in previous_epoch_justified_attester_indices])`.
* Validators justifying the epoch boundary block at the start of the previous epoch:
  * Let `previous_epoch_boundary_attestations = [a for a in previous_epoch_justified_attestations if a.epoch_boundary_root == get_block_root(state, state.slot - 2 * EPOCH_LENGTH)]`.
  * Let `previous_epoch_boundary_attester_indices` be the union of the validator index sets given by `[get_attestation_participants(state, a.data, a.participation_bitfield) for a in previous_epoch_boundary_attestations]`.
  * Let `previous_epoch_boundary_attesting_balance = sum([get_effective_balance(state, i) for i in previous_epoch_boundary_attester_indices])`.
* Validators attesting to the expected beacon chain head during the previous epoch:
  * Let `previous_epoch_head_attestations = [a for a in previous_epoch_attestations if a.beacon_block_root == get_block_root(state, a.slot)]`.
  * Let `previous_epoch_head_attester_indices` be the union of the validator index sets given by `[get_attestation_participants(state, a.data, a.participation_bitfield) for a in previous_epoch_head_attestations]`.
  * Let `previous_epoch_head_attesting_balance = sum([get_effective_balance(state, i) for i in previous_epoch_head_attester_indices])`.

**Note**: `previous_epoch_boundary_attesting_balance` balance might be marginally different than `this_epoch_boundary_attesting_balance` during the previous epoch transition. Due to the tight bound on validator churn each epoch and small per-epoch rewards/penalties, the potential balance difference is very low and only marginally affects consensus safety.

For every `shard_committee` in `state.shard_committees_at_slots`:

* Let `attesting_validator_indices(shard_committee, shard_block_root)` be the union of the [validator](#dfn-validator) index sets given by `[get_attestation_participants(state, a.data, a.participation_bitfield) for a in this_epoch_attestations + previous_epoch_attestations if a.shard == shard_committee.shard and a.shard_block_root == shard_block_root]`.
* Let `winning_root(shard_committee)` be equal to the value of `shard_block_root` such that `sum([get_effective_balance(state, i) for i in attesting_validator_indices(shard_committee, shard_block_root)])` is maximized (ties broken by favoring lower `shard_block_root` values).
* Let `attesting_validators(shard_committee)` be equal to `attesting_validators(shard_committee, winning_root(shard_committee))` for convenience.
* Let `total_attesting_balance(shard_committee)` be the sum of the balances-at-stake of `attesting_validators(shard_committee)`.
* Let `total_balance(shard_committee) = sum([get_effective_balance(state, i) for i in shard_committee.committee])`.
* Let `inclusion_slot(state, index) = a.slot_included` for the attestation `a` where `index` is in `get_attestation_participants(state, a.data, a.participation_bitfield)`.
* Let `inclusion_distance(state, index) = a.slot_included - a.data.slot` where `a` is the above attestation.
* Let `adjust_for_inclusion_distance(magnitude, distance)` be the function below.

```python
def adjust_for_inclusion_distance(magnitude: int, distance: int) -> int:
    """
    Adjusts the reward of an attestation based on how long it took to get included (the longer, the lower the reward).
    Returns a value between ``0`` and ``magnitude``.
    ""
    return magnitude // 2 + (magnitude // 2) * MIN_ATTESTATION_INCLUSION_DELAY // distance
```

### Receipt roots

If `state.slot % POW_RECEIPT_ROOT_VOTING_PERIOD == 0`:

* Set `state.processed_pow_receipt_root = x.receipt_root` if `x.vote_count * 2 > POW_RECEIPT_ROOT_VOTING_PERIOD` for some `x` in `state.candidate_pow_receipt_root`.
* Set `state.candidate_pow_receipt_roots = []`.

### Justification

* Set `state.previous_justified_slot = state.justified_slot`.
* Set `state.justification_bitfield = (state.justification_bitfield * 2) % 2**64`.
* Set `state.justification_bitfield |= 2` and `state.justified_slot = state.slot - 2 * EPOCH_LENGTH` if `3 * previous_epoch_boundary_attesting_balance >= 2 * total_balance`.
* Set `state.justification_bitfield |= 1` and `state.justified_slot = state.slot - 1 * EPOCH_LENGTH` if `3 * this_epoch_boundary_attesting_balance >= 2 * total_balance`.

### Finalization

Set `state.finalized_slot = state.previous_justified_slot` if any of the following are true:

* `state.previous_justified_slot == state.slot - 2 * EPOCH_LENGTH and state.justification_bitfield % 4 == 3`
* `state.previous_justified_slot == state.slot - 3 * EPOCH_LENGTH and state.justification_bitfield % 8 == 7`
* `state.previous_justified_slot == state.slot - 4 * EPOCH_LENGTH and state.justification_bitfield % 16 in (15, 14)`

### Crosslinks

For every `shard_committee` in `state.shard_committees_at_slots`:

* Set `state.latest_crosslinks[shard] = CrosslinkRecord(slot=state.slot, block_root=winning_root(shard_committee))` if `3 * total_attesting_balance(shard_committee) >= 2 * total_balance(shard_committee)`.

### Rewards and penalties

First, we define some additional helpers:

* Let `base_reward_quotient = BASE_REWARD_QUOTIENT * integer_squareroot(total_balance // GWEI_PER_ETH)`.
* Let `base_reward(state, index) = get_effective_balance(state, index) // base_reward_quotient // 4` for any validator with the given `index`.
* Let `inactivity_penalty(state, index, slots_since_finality) = base_reward(state, index) + get_effective_balance(state, index) * slots_since_finality // INACTIVITY_PENALTY_QUOTIENT` for any validator with the given `index`.

#### Justification and finalization

Note: When applying penalties in the following balance recalculations implementers should make sure the `uint64` does not underflow.

* Let `slots_since_finality = state.slot - state.finalized_slot`.

Case 1: `slots_since_finality <= 4 * EPOCH_LENGTH`:

* Expected FFG source:
  * Any [validator](#dfn-validator) `index` in `previous_epoch_justified_attester_indices` gains `adjust_for_inclusion_distance(base_reward(state, index) * previous_epoch_justified_attesting_balance // total_balance, inclusion_distance(state, index))`.
  * Any [active validator](#dfn-active-validator) `v` not in `previous_epoch_justified_attester_indices` loses `base_reward(state, index)`.
* Expected FFG target:
  * Any [validator](#dfn-validator) `index` in `previous_epoch_boundary_attester_indices` gains `adjust_for_inclusion_distance(base_reward(state, index) * previous_epoch_boundary_attesting_balance // total_balance, inclusion_distance(state, index))`.
  * Any [active validator](#dfn-active-validator) `index` not in `previous_epoch_boundary_attester_indices` loses `base_reward(state, index)`.
* Expected beacon chain head:
  * Any [validator](#dfn-validator) `index` in `previous_epoch_head_attester_indices` gains `adjust_for_inclusion_distance(base_reward(state, index) * previous_epoch_head_attesting_balance // total_balance, inclusion_distance(state, index))`.
  * Any [active validator](#dfn-active-validator) `index` not in `previous_epoch_head_attester_indices` loses `base_reward(state, index)`.

Case 2: `slots_since_finality > 4 * EPOCH_LENGTH`:

* Any [active validator](#dfn-active-validator) `index` not in `previous_epoch_justified_attester_indices`, loses `inactivity_penalty(state, index, slots_since_finality)`.
* Any [active validator](#dfn-active-validator) `index` not in `previous_epoch_boundary_attester_indices`, loses `inactivity_penalty(state, index, slots_since_finality)`.
* Any [active validator](#dfn-active-validator) `index` not in `previous_epoch_head_attester_indices`, loses `inactivity_penalty(state, index, slots_since_finality)`.
* Any [validator](#dfn-validator) `index` with `status == EXITED_WITH_PENALTY`, loses `3 * inactivity_penalty(state, index, slots_since_finality)`.

#### Attestation inclusion

For each `index` in `previous_epoch_attester_indices`, we determine the proposer `proposer_index = get_beacon_proposer_index(state, inclusion_slot(state, index))` and set `state.validator_balances[proposer_index] += base_reward(state, index) // INCLUDER_REWARD_QUOTIENT`.

#### Crosslinks

For every `shard_committee` in `state.shard_committees_at_slots[:EPOCH_LENGTH]` (i.e. the objects corresponding to the epoch before the current one), for each `index` in `shard_committee.committee`, adjust balances as follows:

* If `index in attesting_validators(shard_committee)`, `state.validator_balances[index] += adjust_for_inclusion_distance(base_reward(state, index) * total_attesting_balance(shard_committee) // total_balance(shard_committee)), inclusion_distance(state, index))`.
* If `index not in attesting_validators(shard_committee)`, `state.validator_balances[index] -= base_reward(state, index)`.

### Ejections

* Run `process_ejections(state)`.

```python
def process_ejections(state: BeaconState) -> None:
    """
    Iterate through the validator registry
    and eject active validators with balance below ``EJECTION_BALANCE``.
    """
    for index in active_validator_indices(state.validator_registry):
        if state.validator_balances[index] < EJECTION_BALANCE:
            update_validator_status(state, index, new_status=EXITED_WITHOUT_PENALTY)
```

### Validator registry

If the following are satisfied:

* `state.finalized_slot > state.validator_registry_latest_change_slot`
* `state.latest_crosslinks[shard].slot > state.validator_registry_latest_change_slot` for every shard number `shard` in `state.shard_committees_at_slots`

update the validator registry and associated fields by running

```python
def update_validator_registry(state: BeaconState) -> None:
    """
    Update validator registry.
    Note that this function mutates ``state``.
    """
    # The active validators
    active_validator_indices = get_active_validator_indices(state.validator_registry)
    # The total effective balance of active validators
    total_balance = sum([get_effective_balance(state, i) for i in active_validator_indices])

    # The maximum balance churn in Gwei (for deposits and exits separately)
    max_balance_churn = max(
        MAX_DEPOSIT * GWEI_PER_ETH,
        total_balance // (2 * MAX_BALANCE_CHURN_QUOTIENT)
    )

    # Activate validators within the allowable balance churn
    balance_churn = 0
    for index, validator in enumerate(state.validator_registry):
        if validator.status == PENDING_ACTIVATION and state.validator_balances[index] >= MAX_DEPOSIT * GWEI_PER_ETH:
            # Check the balance churn would be within the allowance
            balance_churn += get_effective_balance(state, index)
            if balance_churn > max_balance_churn:
                break

            # Activate validator
            update_validator_status(state, index, new_status=ACTIVE)

    # Exit validators within the allowable balance churn
    balance_churn = 0
    for index, validator in enumerate(state.validator_registry):
        if validator.status == ACTIVE_PENDING_EXIT:
            # Check the balance churn would be within the allowance
            balance_churn += get_effective_balance(state, index)
            if balance_churn > max_balance_churn:
                break

            # Exit validator
            update_validator_status(state, index, new_status=EXITED_WITHOUT_PENALTY)


    # Calculate the total ETH that has been penalized in the last ~2-3 withdrawal periods
    period_index = current_slot // COLLECTIVE_PENALTY_CALCULATION_PERIOD
    total_penalties = (
        (latest_penalized_exit_balances[period_index]) +
        (latest_penalized_exit_balances[period_index - 1] if period_index >= 1 else 0) +
        (latest_penalized_exit_balances[period_index - 2] if period_index >= 2 else 0)
    )

    # Calculate penalties for slashed validators
    def to_penalize(index):
        return state.validator_registry[index].status == EXITED_WITH_PENALTY
    validators_to_penalize = filter(to_penalize, range(len(validator_registry)))
    for index in validators_to_penalize:
        state.validator_balances[index] -= get_effective_balance(state, index) * min(total_penalties * 3, total_balance) // total_balance

    return validator_registry, latest_penalized_exit_balances, validator_registry_delta_chain_tip
```

Also perform the following updates:

* Set `state.validator_registry_latest_change_slot = state.slot`.
* Set `state.shard_committees_at_slots[:EPOCH_LENGTH] = state.shard_committees_at_slots[EPOCH_LENGTH:]`.
* Set `state.shard_committees_at_slots[EPOCH_LENGTH:] = get_new_shuffling(state.latest_randao_mixes[(state.slot - EPOCH_LENGTH) % LATEST_RANDAO_MIXES_LENGTH], state.validator_registry, next_start_shard)` where `next_start_shard = (state.shard_committees_at_slots[-1][-1].shard + 1) % SHARD_COUNT`.

If a validator registry update does _not_ happen do the following:

* Set `state.shard_committees_at_slots[:EPOCH_LENGTH] = state.shard_committees_at_slots[EPOCH_LENGTH:]`.
* Let `slots_since_finality = state.slot - state.validator_registry_latest_change_slot`.
* Let `start_shard = state.shard_committees_at_slots[0][0].shard`.
* If `slots_since_finality * EPOCH_LENGTH <= MIN_VALIDATOR_REGISTRY_CHANGE_INTERVAL` or `slots_since_finality` is an exact power of 2, set `state.shard_committees_at_slots[EPOCH_LENGTH:] = get_new_shuffling(state.latest_randao_mixes[(state.slot - CYCLE_LENGTH) % LATEST_RANDAO_MIXES_LENGTH], state.validator_registry, start_shard)`. Note that `start_shard` is not changed from the last epoch.

### Proposer reshuffling

Run the following code to update the shard proposer set:

```python
active_validator_indices = get_active_validator_indices(state.validator_registry)
num_validators_to_reshuffle = len(active_validator_indices) // SHARD_PERSISTENT_COMMITTEE_CHANGE_PERIOD
for i in range(num_validators_to_reshuffle):
    # Multiplying i to 2 to ensure we have different input to all the required hashes in the shuffling
    # and none of the hashes used for entropy in this loop will be the same
    validator_index = active_validator_indices[hash(state.latest_randao_mixes[state.slot % LATEST_RANDAO_MIXES_LENGTH] + bytes8(i * 2)) % len(active_validator_indices)]
    new_shard = hash(state.latest_randao_mixes[state.slot % LATEST_RANDAO_MIXES_LENGTH] + bytes8(i * 2 + 1)) % SHARD_COUNT
    shard_reassignment_record = ShardReassignmentRecord(
        validator_index=validator_index,
        shard=new_shard,
        slot=s + SHARD_PERSISTENT_COMMITTEE_CHANGE_PERIOD
    )
    state.persistent_committee_reassignments.append(shard_reassignment_record)

while len(state.persistent_committee_reassignments) > 0 and state.persistent_committee_reassignments[0].slot <= s:
    reassignment = state.persistent_committee_reassignments.pop(0)
    for committee in state.persistent_committees:
        if reassignment.validator_index in committee:
            committee.pop(committee.index(reassignment.validator_index))
    state.persistent_committees[reassignment.shard].append(reassignment.validator_index)
```

### Final updates

* Remove any `attestation` in `state.latest_attestations` such that `attestation.data.slot < state.slot - EPOCH_LENGTH`.

## State root processing

Verify `block.state_root == hash_tree_root(state)` if there exists a `block` for the slot being processed.

# References

This section is divided into Normative and Informative references.  Normative references are those that must be read in order to implement this specification, while Informative references are merely that, information.  An example of the former might be the details of a required consensus algorithm, and an example of the latter might be a pointer to research that demonstrates why a particular consensus algorithm might be better suited for inclusion in the standard than another.

## Normative

## Informative
<a id="ref-casper-ffg"></a> _**casper-ffg**_  
 &nbsp; _Casper the Friendly Finality Gadget_. V. Buterin and V. Griffith. URL: https://arxiv.org/abs/1710.09437

<a id="ref-python-poc"></a> _**python-poc**_  
 &nbsp; _Python proof-of-concept implementation_. Ethereum Foundation. URL: https://github.com/ethereum/beacon_chain

# Copyright
Copyright and related rights waived via [CC0](https://creativecommons.org/publicdomain/zero/1.0/).<|MERGE_RESOLUTION|>--- conflicted
+++ resolved
@@ -1401,11 +1401,7 @@
 
 ### Block roots
 
-<<<<<<< HEAD
-* Let `previous_block_root` be the `hash_tree_root` of the previous beacon block processed in the chain.
-=======
 * Let `previous_block_root` be the `tree_hash_root` of the previous beacon block processed in the chain.
->>>>>>> 966f2bf3
 * Set `state.latest_block_roots[(state.slot - 1) % LATEST_BLOCK_ROOTS_LENGTH] = previous_block_root`.
 * If `state.slot % LATEST_BLOCK_ROOTS_LENGTH == 0` append `merkle_root(state.latest_block_roots)` to `state.batched_block_roots`.
 
