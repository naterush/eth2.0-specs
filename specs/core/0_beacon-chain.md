--- conflicted
+++ resolved
@@ -81,21 +81,13 @@
         - [Proposer signature](#proposer-signature)
         - [RANDAO](#randao)
         - [PoW receipt root](#pow-receipt-root)
-<<<<<<< HEAD
-        - [Special objects](#special-objects)
-            - [`VOLUNTARY_EXIT`](#voluntary_exit)
-            - [`CASPER_SLASHING`](#casper_slashing)
-            - [`PROPOSER_SLASHING`](#proposer_slashing)
-            - [`DEPOSIT_PROOF`](#deposit_proof)
-        - [Ejections](#ejections)
-=======
         - [Block operations](#block-operations)
             - [Proposer slashings](#proposer-slashings-1)
             - [Casper slashings](#casper-slashings-1)
             - [Attestations](#attestations-1)
             - [Deposits](#deposits-1)
             - [Exits](#exits-1)
->>>>>>> 88ef7b81
+        - [Ejections](#ejections)
     - [Per-epoch processing](#per-epoch-processing)
         - [Helpers](#helpers)
         - [Receipt roots](#receipt-roots)
@@ -153,12 +145,7 @@
 | - | - | :-: |
 | `SHARD_COUNT` | `2**10` (= 1,024) | shards |
 | `TARGET_COMMITTEE_SIZE` | `2**8` (= 256) | [validators](#dfn-validator) |
-<<<<<<< HEAD
-| `MAX_ATTESTATIONS_PER_BLOCK` | `2**7` (= 128) | attestations |
 | `EJECTION_BALANCE` | `2**4` (= 16) | ETH |
-=======
-| `MIN_BALANCE` | `2**4` (= 16) | ETH |
->>>>>>> 88ef7b81
 | `MAX_BALANCE_CHURN_QUOTIENT` | `2**5` (= 32) | - |
 | `GWEI_PER_ETH` | `10**9` | Gwei/ETH |
 | `BEACON_CHAIN_SHARD_NUMBER` | `2**64 - 1` | - |
@@ -717,8 +704,7 @@
 Note: The definitions below are for specification purposes and are not necessarily optimal implementations.
 
 #### `is_active_validator`
-
-```python
+ ```python
 def is_active_validator(validator: ValidatorRecord) -> bool:
     """
     Checks if ``validator`` is active.
@@ -988,7 +974,7 @@
 #### `verify_casper_votes`
 
 ```python
-def verify_casper_votes(state: State, votes: SlashableVoteData) -> bool:
+def verify_casper_votes(state: BeaconState, votes: SlashableVoteData) -> bool:
     if len(votes.aggregate_signature_poc_0_indices) + len(votes.aggregate_signature_poc_1_indices) > MAX_CASPER_VOTES:
         return False
 
@@ -1057,8 +1043,8 @@
             proof_of_possession=proof_of_possession,
             withdrawal_credentials=withdrawal_credentials,
             randao_commitment=randao_commitment,
+            status=ACTIVE,
             current_slot=INITIAL_SLOT_NUMBER,
-            status=ACTIVE,
         )
 
     # Setup state
@@ -1191,8 +1177,7 @@
                     proof_of_possession: bytes,
                     withdrawal_credentials: Hash32,
                     randao_commitment: Hash32,
-                    status: int,
-                    current_slot: int) -> int:
+                    status: int) -> int:
     """
     Process a deposit from Ethereum 1.0.
     Note that this function mutates ``state``.
@@ -1210,7 +1195,7 @@
         withdrawal_credentials=withdrawal_credentials,
         randao_commitment=randao_commitment,
         status=status,
-        current_slot=current_slot,
+        current_slot=state.slot,
     )
 
     return index
@@ -1221,7 +1206,7 @@
 ```python
 def exit_validator(index: int,
                    state: BeaconState,
-                   new_status: int) -> None:
+                   new_status: bool) -> None:
     """
     Exit the validator with the given ``index``.
     Note that this function mutates ``state``.
@@ -1240,7 +1225,7 @@
                 committee.pop(i)
                 break
 
-    if new_status == EXITED_WITH_PENALTY:
+    if penalize:
         state.latest_penalized_exit_balances[state.slot // COLLECTIVE_PENALTY_CALCULATION_PERIOD] += get_effective_balance(validator)
         
         whistleblower = state.validator_registry[get_beacon_proposer_index(state, state.slot)]
@@ -1266,11 +1251,13 @@
 * Set `state.latest_block_hashes = state.latest_block_hashes + [latest_hash]`. (The output of `get_block_hash` should not change, except that it will no longer throw for `state.slot - 1`).
 
 If there is a block from the proposer for `state.slot`, we process that incoming block:
+
 * Let `block` be that associated incoming block.
 * Verify that `block.slot == state.slot`
 * Verify that `block.ancestor_hashes` equals `get_updated_ancestor_hashes(latest_block, latest_hash)`.
 
 If there is no block from the proposer at state.slot:
+
 * Set `state.validator_registry[get_beacon_proposer_index(state, state.slot)].randao_skips += 1`.
 * Skip all other per-slot processing. Move directly to [per-epoch processing](#per-epoch-processing).
 
@@ -1309,54 +1296,28 @@
 * Verify that `proposer_slashing.proposal_data_1.shard == proposer_slashing.proposal_data_2.shard`.
 * Verify that `proposer_slashing.proposal_data_1.block_hash != proposer_slashing.proposal_data_2.block_hash`.
 * Verify that `proposer.status != EXITED_WITH_PENALTY`.
-* Run `exit_validator(proposer_slashing.proposer_index, state, penalize=True, current_slot=state.slot)`.
-
-<<<<<<< HEAD
-* Let `validator = state.validator_registry[validator_index]`.
-* Verify that `BLSVerify(pubkey=validator.pubkey, msg=ZERO_HASH, sig=signature, domain=get_domain(state.fork_data, slot, DOMAIN_EXIT))`.
-* Verify that `validator.status == ACTIVE`.
-* Verify that `state.slot >= slot`.
-* Verify that `state.slot >= validator.latest_status_change_slot + SHARD_PERSISTENT_COMMITTEE_CHANGE_PERIOD`.
-* Run `exit_validator(validator_index, state, new_status=ACTIVE_PENDING_EXIT)`.
-=======
+* Run `exit_validator(proposer_slashing.proposer_index, state, new_status=EXITED_WITH_PENALTY)`.
+
 #### Casper slashings
->>>>>>> 88ef7b81
 
 Verify that `len(block.body.casper_slashings) <= MAX_CASPER_SLASHINGS`.
 
 For each `casper_slashing` in `block.body.casper_slashings`:
 
-<<<<<<< HEAD
- ```python
-def verify_special_attestation_data(state: BeaconState, obj: SpecialAttestationData) -> bool:
-    pubs = [aggregate_pubkey([state.validators[i].pubkey for i in obj.aggregate_signature_poc_0_indices]),
-            aggregate_pubkey([state.validators[i].pubkey for i in obj.aggregate_signature_poc_1_indices])]
-    return BLSMultiVerify(pubkeys=pubs, msgs=[SSZTreeHash(obj)+bytes1(0), SSZTreeHash(obj)+bytes1(1), sig=aggregate_signature)
-```
-
-* Verify that `verify_special_attestation_data(vote_1)`.
-* Verify that `verify_special_attestation_data(vote_2)`.
-* Verify that `vote_1.data != vote_2.data`.
-=======
 * Verify that `verify_casper_votes(state, casper_slashing.votes_1)`.
 * Verify that `verify_casper_votes(state, casper_slashing.votes_2)`.
 * Verify that `casper_slashing.votes_1.data != casper_slashing.votes_2.data`.
->>>>>>> 88ef7b81
 * Let `indices(vote) = vote.aggregate_signature_poc_0_indices + vote.aggregate_signature_poc_1_indices`.
 * Let `intersection = [x for x in indices(casper_slashing.votes_1) if x in indices(casper_slashing.votes_2)]`.
 * Verify that `len(intersection) >= 1`.
 * Verify that `casper_slashing.votes_1.data.justified_slot + 1 < casper_slashing.votes_2.data.justified_slot + 1 == casper_slashing.votes_2.data.slot < casper_slashing.votes_1.data.slot` or `casper_slashing.votes_1.data.slot == casper_slashing.votes_2.data.slot`.
-* For each [validator](#dfn-validator) index `i` in `intersection`, if `state.validator_registry[i].status` does not equal `EXITED_WITH_PENALTY`, then run `exit_validator(i, state, penalize=True, current_slot=state.slot)`
+* For each [validator](#dfn-validator) index `i` in `intersection`, if `state.validator_registry[i].status` does not equal `EXITED_WITH_PENALTY`, then run `exit_validator(i, state, penalize=True, new_status=EXITED_WITH_PENALTY)`
 
 #### Attestations
 
-<<<<<<< HEAD
-For each [validator](#dfn-validator) index `i` in `intersection`, if `state.validator_registry[i].status` does not equal `EXITED_WITH_PENALTY`, then run `exit_validator(i, state, new_status=EXITED_WITH_PENALTY)`
-=======
 Verify that `len(block.body.attestations) <= MAX_ATTESTATIONS`.
 
 For each `attestation` in `block.body.attestations`:
->>>>>>> 88ef7b81
 
 * Verify that `attestation.data.slot <= state.slot - MIN_ATTESTATION_INCLUSION_DELAY`.
 * Verify that `attestation.data.slot >= max(state.slot - EPOCH_LENGTH, 0)`.
@@ -1370,16 +1331,7 @@
 * [TO BE REMOVED IN PHASE 1] Verify that `shard_block_hash == ZERO_HASH`.
 * Append `PendingAttestationRecord(data=attestation.data, participation_bitfield=attestation.participation_bitfield, custody_bitfield=attestation.custody_bitfield, slot_included=state.slot)` to `state.latest_attestations`.
 
-<<<<<<< HEAD
-* Verify that `BLSVerify(pubkey=state.validator_registry[proposer_index].pubkey, msg=hash(proposal_data_1), sig=proposal_signature_1, domain=get_domain(state.fork_data, proposal_data_1.slot, DOMAIN_PROPOSAL))`.
-* Verify that `BLSVerify(pubkey=state.validator_registry[proposer_index].pubkey, msg=hash(proposal_data_2), sig=proposal_signature_2, domain=get_domain(state.fork_data, proposal_data_2.slot, DOMAIN_PROPOSAL))`.
-* Verify that `proposal_data_1 != proposal_data_2`.
-* Verify that `proposal_data_1.slot == proposal_data_2.slot`.
-* Verify that `state.validator_registry[proposer_index].status != EXITED_WITH_PENALTY`.
-* Run `exit_validator(proposer_index, state, new_status=EXITED_WITH_PENALTY)`.
-=======
 #### Deposits
->>>>>>> 88ef7b81
 
 Verify that `len(block.body.deposits) <= MAX_DEPOSITS`.
 
@@ -1410,27 +1362,10 @@
     proof_of_possession=deposit.deposit_data.deposit_parameters.proof_of_possession,
     withdrawal_credentials=deposit.deposit_data.deposit_parameters.withdrawal_credentials,
     randao_commitment=deposit.deposit_data.deposit_parameters.randao_commitment,
-    status=PENDING_ACTIVATION,
-    current_slot=state.slot
+    status=PENDING_ACTIVATION
 )
 ```
 
-<<<<<<< HEAD
-### Ejections
-
-* Run `process_ejections(state)`.
-
-```python
-def process_ejections(state: BeaconState) -> None:
-    """
-    Iterate through the validator registry
-    and eject active validators with balance below ``EJECTION_BALANCE``.
-    """
-    for i, v in enumerate(state.validator_registry):
-        if is_active_validator(v) and v.balance < EJECTION_BALANCE:
-            exit_validator(i, state, new_status=EXITED_WITHOUT_PENALTY)
-```
-=======
 #### Exits
 
 Verify that `len(block.body.exits) <= MAX_EXITS`.
@@ -1442,8 +1377,22 @@
 * Verify that `validator.status == ACTIVE`.
 * Verify that `state.slot >= exit.slot`.
 * Verify that `state.slot >= validator.latest_status_change_slot + SHARD_PERSISTENT_COMMITTEE_CHANGE_PERIOD`.
-* Run `exit_validator(validator_index, state, penalize=False, current_slot=state.slot)`.
->>>>>>> 88ef7b81
+* Run `exit_validator(validator_index, state, new_status=ACTIVE_PENDING_EXIT)`.
+
+### Ejections
+
+* Run `process_ejections(state)`.
+
+ ```python
+def process_ejections(state: BeaconState) -> None:
+    """
+    Iterate through the validator registry
+    and eject active validators with balance below ``EJECTION_BALANCE``.
+    """
+    for i, v in enumerate(state.validator_registry):
+        if is_active_validator(v) and v.balance < EJECTION_BALANCE:
+            exit_validator(i, state, new_status=EXITED_WITHOUT_PENALTY)
+```
 
 ## Per-epoch processing
 
@@ -1511,6 +1460,7 @@
 ### Finalization
 
 Set `state.finalized_slot = state.previous_justified_slot` if any of the following are true:
+
 * `state.previous_justified_slot == state.slot - 2 * EPOCH_LENGTH and state.justification_bitfield % 4 == 3`
 * `state.previous_justified_slot == state.slot - 3 * EPOCH_LENGTH and state.justification_bitfield % 8 == 7`
 * `state.previous_justified_slot == state.slot - 4 * EPOCH_LENGTH and state.justification_bitfield % 16 in (15, 14)`
