--- conflicted
+++ resolved
@@ -156,18 +156,6 @@
     'slot': 'uint64',
     # Shard number
     'shard': 'uint64',
-<<<<<<< HEAD
-    # Beacon block hashes not part of the current chain, oldest to newest
-    'oblique_parent_hashes': ['hash32'],
-    # Shard data root being attested to
-    'shard_data_root': 'hash32',
-    # Last crosslink hash
-    'last_crosslink_hash': 'hash32',
-    # Root of data between last hash and this one
-    'shard_block_combined_data_root': 'hash32',
-    # Attester participation bitfield (2 bits per attester)
-    'attester_bitfield': 'bytes',
-=======
     # Hash of the block we're signing
     'block_hash': 'hash32',
     # Hash of the ancestor at the cycle boundary
@@ -176,7 +164,6 @@
     'shard_block_hash': 'hash32',
     # Last crosslink hash
     'last_crosslink_hash': 'hash32',
->>>>>>> 2ea299bc
     # Slot of last justified beacon block
     'justified_slot': 'uint64',
     # Hash of last justified beacon block
@@ -197,35 +184,6 @@
 }
 ```
 
-<<<<<<< HEAD
-An `AttestationSignedData` has the following fields:
-
-```python
-{
-    # Slot number
-    'slot': 'uint64',
-    # Shard number
-    'shard': 'uint64',
-    # CYCLE_LENGTH parent hashes
-    'parent_hashes': ['hash32'],
-    # Shard data root
-    'shard_data_root': 'hash32',
-    # Proof of custody data
-    'proof_of_custody_hash_bit': 'bool',
-    'proof_of_custody_depth': 'uint64',
-    'total_validator_count': 'uint64',
-    # Last crosslink data
-    'last_crosslink_slot': 'uint64',
-    'last_crosslink_hash': 'hash32',
-    # Root of data between last hash and this one
-    'shard_block_combined_data_root': 'hash32',
-    # Slot of last justified beacon block referenced in the attestation
-    'justified_slot': 'uint64'
-}
-```
-
-=======
->>>>>>> 2ea299bc
 A `SpecialRecord` has the following fields:
 
 ```python
@@ -295,22 +253,6 @@
 ```python
 {
     # BLS public key
-<<<<<<< HEAD
-    'pubkey': 'uint256',
-    # Withdrawal shard number
-    'withdrawal_shard': 'uint64',
-    # Withdrawal address
-    'withdrawal_address': 'address',
-    # RANDAO commitment
-    'randao_commitment': 'hash32',
-    # Slot the RANDAO commitment was last changed
-    'randao_last_change': 'uint64',
-    # Proof of custody commitment
-    'proof_of_custody_commitment': 'hash32',
-    # Slot the proof of custody seed was last changed
-    'proof_of_custody_last_change': 'uint64',
-    'proof_of_custody_second_last_change': 'uint64',
-=======
     'pubkey': 'uint384',
     # Withdrawal credentials
     'withdrawal_credentials': 'hash32',
@@ -318,7 +260,11 @@
     'randao_commitment': 'hash32',
     # Slot the proposer has skipped (ie. layers of RANDAO expected)
     'randao_skips': 'uint64',
->>>>>>> 2ea299bc
+    # Proof of custody commitment
+    'proof_of_custody_commitment': 'hash32',
+    # Slot the proof of custody seed was last changed
+    'proof_of_custody_last_change': 'uint64',
+    'proof_of_custody_second_last_change': 'uint64',
     # Balance in Gwei
     'balance': 'uint64',
     # Status code
@@ -938,9 +884,7 @@
 ### Routine for removing a validator
 
 ```python
-<<<<<<< HEAD
-def exit_validator(index, state, penalize, current_slot):
-=======
+
 def exit_validator(index: int,
                    state: BeaconState,
                    block: BeaconBlock,
@@ -950,7 +894,6 @@
     Remove the validator with the given `index` from `state`.
     Note that this function mutates `state`.
     """
->>>>>>> 2ea299bc
     validator = state.validators[index]
     validator.last_status_change_slot = current_slot
     validator.exit_seq = state.current_exit_seq
@@ -965,13 +908,6 @@
         validator.status = PENALIZED
         whistleblower_xfer_amount = validator.deposit // SLASHING_WHISTLEBLOWER_REWARD_DENOMINATOR
         validator.deposit -= whistleblower_xfer_amount
-<<<<<<< HEAD
-        get_beacon_proposer(state, current_slot).deposit += whistleblower_xfer_amount
-        state.deposits_penalized_in_period[current_slot // COLLECTIVE_PENALTY_CALCULATION_PERIOD] += validator.balance
-    else:
-        validator.status = PENDING_EXIT
-    add_validator_set_change_record(state, index, validator.pubkey, EXIT)
-=======
         state.validators[get_beacon_proposer_index(state, block.slot)].deposit += whistleblower_xfer_amount
     else:
         validator.status = PENDING_EXIT
@@ -981,7 +917,6 @@
         pubkey=validator.pubkey,
         flag=EXIT,
     )
->>>>>>> 2ea299bc
 ```
 
 ## Per-block processing
@@ -1019,29 +954,14 @@
 
 Verify that there are at most `MAX_ATTESTATION_COUNT` `AttestationRecord` objects.
 
-<<<<<<< HEAD
-* Let `attestation_indices` be `get_shards_and_committees_for_slot(state, slot)[x]`, choosing `x` so that `attestation_indices.shard` equals the `shard` value provided to find the set of validators that is creating this attestation record.
-* Verify that `slot <= block.slot - MIN_ATTESTATION_INCLUSION_DELAY` and `slot >= max(parent.slot - CYCLE_LENGTH + 1, 0)`.
-* Verify that `justified_slot` is equal to or earlier than `last_justified_slot`.
-* Verify that `justified_block_hash` is the hash of the block in the current chain at the slot -- `justified_slot`.
+For each `AttestationRecord` object `obj`:
+
+* Verify that `obj.data.slot <= block.slot - MIN_ATTESTATION_INCLUSION_DELAY` and `obj.data.slot >= max(parent.slot - CYCLE_LENGTH + 1, 0)`.
+* Verify that `obj.data.justified_slot` is equal to `state.justification_source if obj.data.slot >= state.last_state_recalculation_slot else state.prev_cycle_justification_source`
+* Verify that `obj.data.justified_block_hash` is equal to `get_block_hash(state, block, obj.data.justified_slot)`.
 * Verify that one of the following is true:
     * [Regular inclusion] `last_crosslink_hash` equals `state.crosslinks[shard].shard_data_root` and `last_crosslink_slot == state.crosslinks[shard].slot`
     * [Late inclusion] `shard_data_root` equals `state.crosslinks[shard].shard_data_root` and `slot == state.crosslinks[shard].slot`
-* Compute `parent_hashes` = `[get_block_hash(state, block, slot - CYCLE_LENGTH + i) for i in range(1, CYCLE_LENGTH - len(oblique_parent_hashes) + 1)] + oblique_parent_hashes` (eg, if `CYCLE_LENGTH = 4`, `slot = 5`, the actual block hashes starting from slot 0 are `Z A B C D E F G H I J`, and `oblique_parent_hashes = [D', E']` then `parent_hashes = [B, C, D' E']`). Note that when *creating* an attestation for a block, the hash of that block itself won't yet be in the `state`, so you would need to add it explicitly.
-* Verify that `len(attester_bitfield) == ceil_div8(len(attestation_indices)) * 2`, where `ceil_div8 = (x + 7) // 8`. Verify that bits `len(attestation_indices)*2....` and higher, if present (i.e. `len(attestation_indices)` is not a multiple of 8), are all zero.
-* Verify that in every byte, none of the four adjacent bit pairs are set to 01 (ie. only 00, 10 and 11 are allowed).
-* For each integer `i = 0, 1`, let `pubkeys[i]` be the public keys of all of the attesters in `attestation_indices` for whom the corresponding two bits in `attester_bitfield` (ie. `(attester_bitfield[i // 4] >> (6 - (i %3)*2)) % 8`) are set to 1 and i.
-* For each integer `i = 0, 1`, let `messages[i]` be `AttestationSignedData(slot, shard, parent_hashes, shard_data_root, i == 1, 0, attestation_indices.total_validator_count, justified_slot)`.
-* Let `fork_version = pre_fork_version if slot < fork_slot_number else post_fork_version`.
-* Verify `BLSMultiVerify(pubkeys=[BLSAddPubkeys(p) for p in pubkeys], msgs=messages, sig=aggregate_sig)`
-=======
-For each `AttestationRecord` object `obj`:
->>>>>>> 2ea299bc
-
-* Verify that `obj.data.slot <= block.slot - MIN_ATTESTATION_INCLUSION_DELAY` and `obj.data.slot >= max(parent.slot - CYCLE_LENGTH + 1, 0)`.
-* Verify that `obj.data.justified_slot` is equal to `justification_source if obj.data.slot >= state.last_state_recalculation_slot else prev_cycle_justification_source`
-* Verify that `obj.data.justified_block_hash` is equal to `get_block_hash(state, block, obj.data.justified_slot)`.
-* Verify that either `obj.data.last_crosslink_hash` or `obj.data.shard_block_hash` equals `state.crosslinks[shard].shard_block_hash`.
 * `aggregate_sig` verification:
     * Let `participants = get_attestation_participants(state, obj.data, obj.attester_bitfield)`
     * Let `group_public_key = BLSAddPubkeys([state.validators[v].pubkey for v in participants])`
@@ -1095,12 +1015,12 @@
 
 ```python
 def verify_special_attestation_data(state: State, obj: SpecialAttestationData) -> bool:
-    pubs = [aggregate_pubkey([validators[i].pubkey for i in obj.aggregate_sig_poc_0_indices]),
-            aggregate_pubkey([validators[i].pubkey for i in obj.aggregate_sig_poc_1_indices])]
+    pubs = [aggregate_pubkey([state.validators[i].pubkey for i in obj.aggregate_sig_poc_0_indices]),
+            aggregate_pubkey([state.validators[i].pubkey for i in obj.aggregate_sig_poc_1_indices])]
     assert obj.voteproof_of_custody_hash_bit == False
     obj2 = copy(obj)
     obj2.voteproof_of_custody_hash_bit = True
-    return BLSMultiVerify(pubkeys=pubs, msgs=[obj, obj2[, sig=aggregate_sig)`
+    return BLSMultiVerify(pubkeys=pubs, msgs=[obj, obj2], sig=aggregate_sig)`
 ```
 
 #### LOGOUT
@@ -1122,34 +1042,18 @@
 
 ```python
 {
-<<<<<<< HEAD
     vote1: SpecialAttestationData,
     vote2: SpecialAttestationData
-=======
-    'vote1_aggregate_sig_indices': '[uint24]',
-    'vote1_data': AttestationSignedData,
-    'vote1_aggregate_sig': '[uint384]',
-    'vote2_aggregate_sig_indices': '[uint24]',
-    'vote2_data': AttestationSignedData,
-    'vote2_aggregate_sig': '[uint384]',
->>>>>>> 2ea299bc
 }
 ```
 
 Perform the following checks:
 
-<<<<<<< HEAD
 * Run and check `verify_special_attestation_data` on both votes.
 * Verify that `vote1.data != vote2.data`.
 * Let `indices(vote) = vote.aggregate_sig_poc_0_indices + vote.aggregate_sig_poc_1_indices`.
 * Let `intersection = [x for x in indices(vote1) if x in indices(vote2)]`. Verify that `len(intersection) >= 1`.
 * Verify that either `vote1.data.justified_slot + 1 < vote2.data.justified_slot + 1 == vote2.data.slot < vote1.data.slot` or `vote1.data.slot == vote2.data.slot`.
-=======
-* For each `vote`, verify that `BLSVerify(pubkey=aggregate_pubkey([validators[i].pubkey for i in vote_aggregate_sig_indices]), msg=vote_data, sig=vote_aggregate_sig, domain=get_domain(state.fork_data, vote_data.slot, DOMAIN_ATTESTATION))` passes.
-* Verify that `vote1_data != vote2_data`.
-* Let `intersection = [x for x in vote1_aggregate_sig_indices if x in vote2_aggregate_sig_indices]`. Verify that `len(intersection) >= 1`.
-* Verify that `vote1_data.justified_slot < vote2_data.justified_slot < vote2_data.slot <= vote1_data.slot`.
->>>>>>> 2ea299bc
 
 For each validator index `v` in `intersection`, if `state.validators[v].status` does not equal `PENALIZED`, then run `exit_validator(v, state, penalize=True, current_slot=block.slot)`.
 
@@ -1255,17 +1159,9 @@
 * If `state.justification_source == s - CYCLE_LENGTH - 2 * CYCLE_LENGTH and state.justified_slot_bitfield % 16 in (15, 14)`, set `last_finalized_slot = justification_source`.
 * Set `state.prev_cycle_justification_source = state.justification_source` and if `new_justification_source` has been set, set `state.justification_source = new_justification_source`.
 
-<<<<<<< HEAD
-For every `(shard, shard_data_root)` tuple:
-
-* Let `total_balance_attesting_to_h` be the total balance of validators that attested to the shard block with hash `shard_data_root`.
-* Let `total_committee_balance` be the total balance in the committee of validators that could have attested to the shard block with hash `shard_data_root`.
-* If `3 * total_balance_attesting_to_h >= 2 * total_committee_balance`, set `crosslinks[shard] = CrosslinkRecord(slot=last_state_recalculation_slot + CYCLE_LENGTH, hash=shard_data_root)`.
-=======
 For every `ShardAndCommittee` object `obj`:
 
 * If `3 * total_attesting_balance(obj) >= 2 * total_balance(obj)`, set `crosslinks[shard] = CrosslinkRecord(slot=last_state_recalculation_slot + CYCLE_LENGTH, hash=winning_hash(obj))`.
->>>>>>> 2ea299bc
 
 #### Balance recalculations related to FFG rewards
 
@@ -1310,9 +1206,6 @@
 A helper function is defined as:
 
 ```python
-<<<<<<< HEAD
-def change_validators(state: State, current_slot: int) -> None:
-=======
 def get_changed_validators(validators: List[ValidatorRecord],
                            deposits_penalized_in_period: List[int],
                            validator_set_delta_hash_chain: int,
@@ -1320,7 +1213,6 @@
     """
     Return changed validator set and `deposits_penalized_in_period`, `validator_set_delta_hash_chain`.
     """
->>>>>>> 2ea299bc
     # The active validator set
     validators = state.validators
     active_validators = get_active_validator_indices(validators)
@@ -1370,16 +1262,14 @@
     )
     # Separate loop to withdraw validators that have been logged out for long enough, and
     # calculate their penalties if they were slashed
+    # Do not allow validators to leave if they have unanswered PoC challenges, unless the
+    # validator voluntarily "surrenders" by slashing themselves
     def withdrawable(v):
-<<<<<<< HEAD
         return (
             v.status in (PENDING_WITHDRAW, PENALIZED) and \
             current_slot >= v.exit_slot + MIN_WITHDRAWAL_PERIOD and \
-            len([c in state.proof_of_custody_challenges if c.responder_index == i]) == 0
+            (v.status == PENALIZED or len([c in state.proof_of_custody_challenges if c.responder_index == i]) == 0)
         )
-=======
-        return v.status in (PENDING_WITHDRAW, PENALIZED) and current_slot >= v.last_status_change_slot + MIN_WITHDRAWAL_PERIOD
->>>>>>> 2ea299bc
 
     withdrawable_validators = sorted(filter(withdrawable, validators), key=lambda v: v.exit_seq)
     for v in withdrawable_validators[:WITHDRAWALS_PER_CYCLE]:
@@ -1419,15 +1309,7 @@
 * Set `state.shard_and_committee_for_slots[CYCLE_LENGTH:] = get_new_shuffling(state.next_shuffling_seed, validators, next_start_shard)`
 * Set `state.next_shuffling_seed = state.randao_mix`
 
-<<<<<<< HEAD
-* Remove all attestation records older than slot `state.last_state_recalculation_slot`
-* Empty the `state.pending_specials` list
-* For any validator with index `v` with balance less than `MIN_ONLINE_DEPOSIT_SIZE` and status `ACTIVE`, run `exit_validator(v, state, penalize=False, current_slot=block.slot)`
-* Set `state.recent_block_hashes = state.recent_block_hashes[CYCLE_LENGTH:]`
-* Set `state.last_state_recalculation_slot += CYCLE_LENGTH`
-=======
 #### If a validator set change does NOT happen
->>>>>>> 2ea299bc
 
 * Set `state.shard_and_committee_for_slots[:CYCLE_LENGTH] = state.shard_and_committee_for_slots[CYCLE_LENGTH:]`
 * Let `time_since_finality = block.slot - state.validator_set_change_slot`
@@ -1463,52 +1345,12 @@
     state.persistent_committees[rec.shard].append(rec.validator_index)
 ```
 
-<<<<<<< HEAD
-### TODO
-
-Note: This spec is ~65% complete.
-
-**Missing**
-
-* [ ] Specify the rules around acceptable values for `pow_chain_reference` ([issue 58](https://github.com/ethereum/eth2.0-specs/issues/58))
-* [ ] Specify the shard chain blocks, blobs, proposers, etc.
-* [ ] Specify the deposit contract on the PoW chain in Vyper
-* [ ] Specify the beacon chain genesis rules ([issue 58](https://github.com/ethereum/eth2.0-specs/issues/58))
-* [ ] Specify the logic for proofs of custody, including slashing conditions
-* [ ] Specify BLSVerify, BLSMultiVerify, BLSAddPubkeys and rework the spec for BLS12-381 throughout
-* [ ] Specify the constraints for `SpecialRecord`s ([issue 43](https://github.com/ethereum/eth2.0-specs/issues/43))
-* [ ] Specify the calculation and validation of `BeaconBlock.state_root`
-* [ ] Undergo peer review, security audits and formal verification
-
-**Documentation**
-
-* [ ] Specify the various assumptions (global clock, networking latency, validator honesty, validator liveness, etc.)
-* [ ] Add an appendix on gossip networks and the offchain signature aggregation logic
-* [ ] Add a glossary (in a separate `glossary.md`) to comprehensively and precisely define all the terms
-* [ ] Clearly document the various edge cases, e.g. with committee sizing
-* [ ] Rework the document for readability
-
-**Possible modifications and additions**
-
-* [ ] Replace the IMD fork choice rule with LMD
-* [ ] Homogenise types to `uint64` ([PR 36](https://github.com/ethereum/eth2.0-specs/pull/36))
-* [ ] Reduce the slot duration to 8 seconds
-* [ ] Allow for the delayed inclusion of aggregated signatures
-* [ ] Introduce a RANDAO slashing condition for early reveals
-* [ ] Use a separate hash function for the proof of possession
-* [ ] Rework the `ShardAndCommittee` data structures
-* [ ] Add a double-batched Merkle accumulator for historical beacon chain blocks
-* [ ] Allow for deposits larger than 32 ETH, as well as deposit top-ups
-* [ ] Add penalties for deposits below 32 ETH (or some other threshold)
-* [ ] Add a `SpecialRecord` to (re)register
-=======
 #### Finally...
 
 * Remove all attestation records older than slot `s`
 * For any validator with index `v` with balance less than `MIN_ONLINE_DEPOSIT_SIZE` and status `ACTIVE`, run `exit_validator(v, state, block, penalize=False, current_slot=block.slot)`
 * Set `state.recent_block_hashes = state.recent_block_hashes[CYCLE_LENGTH:]`
 * Set `state.last_state_recalculation_slot += CYCLE_LENGTH`
->>>>>>> 2ea299bc
 
 # Appendix
 ## Appendix A - Hash function
