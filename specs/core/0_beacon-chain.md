# Ethereum 2.0 Phase 0 -- The Beacon Chain

**Notice**: This document is a work-in-progress for researchers and implementers.

## Table of contents
<!-- TOC -->

- [Ethereum 2.0 Phase 0 -- The Beacon Chain](#ethereum-20-phase-0----the-beacon-chain)
    - [Table of contents](#table-of-contents)
    - [Introduction](#introduction)
    - [Notation](#notation)
    - [Terminology](#terminology)
    - [Custom types](#custom-types)
    - [Constants](#constants)
    - [Configuration](#configuration)
        - [Misc](#misc)
        - [Gwei values](#gwei-values)
        - [Initial values](#initial-values)
        - [Time parameters](#time-parameters)
        - [State list lengths](#state-list-lengths)
        - [Rewards and penalties](#rewards-and-penalties)
        - [Max operations per block](#max-operations-per-block)
        - [Signature domains](#signature-domains)
    - [Custom types](#custom-types-1)
    - [Containers](#containers)
        - [Misc dependencies](#misc-dependencies)
            - [`Fork`](#fork)
            - [`Validator`](#validator)
            - [`Crosslink`](#crosslink)
            - [`AttestationData`](#attestationdata)
            - [`AttestationDataAndCustodyBit`](#attestationdataandcustodybit)
            - [`IndexedAttestation`](#indexedattestation)
            - [`PendingAttestation`](#pendingattestation)
            - [`Eth1Data`](#eth1data)
            - [`HistoricalBatch`](#historicalbatch)
            - [`DepositData`](#depositdata)
            - [`BeaconBlockHeader`](#beaconblockheader)
        - [Beacon operations](#beacon-operations)
            - [`ProposerSlashing`](#proposerslashing)
            - [`AttesterSlashing`](#attesterslashing)
            - [`Attestation`](#attestation)
            - [`Deposit`](#deposit)
            - [`VoluntaryExit`](#voluntaryexit)
            - [`Transfer`](#transfer)
        - [Beacon blocks](#beacon-blocks)
            - [`BeaconBlockBody`](#beaconblockbody)
            - [`BeaconBlock`](#beaconblock)
        - [Beacon state](#beacon-state)
            - [`BeaconState`](#beaconstate)
    - [Helper functions](#helper-functions)
        - [`xor`](#xor)
        - [`hash`](#hash)
        - [`hash_tree_root`](#hash_tree_root)
        - [`signing_root`](#signing_root)
        - [`bls_domain`](#bls_domain)
        - [`slot_to_epoch`](#slot_to_epoch)
        - [`get_previous_epoch`](#get_previous_epoch)
        - [`get_current_epoch`](#get_current_epoch)
        - [`get_epoch_start_slot`](#get_epoch_start_slot)
        - [`is_active_validator`](#is_active_validator)
        - [`is_slashable_validator`](#is_slashable_validator)
        - [`get_active_validator_indices`](#get_active_validator_indices)
        - [`increase_balance`](#increase_balance)
        - [`decrease_balance`](#decrease_balance)
        - [`get_epoch_committee_count`](#get_epoch_committee_count)
        - [`get_shard_delta`](#get_shard_delta)
        - [`get_epoch_start_shard`](#get_epoch_start_shard)
        - [`get_attestation_data_slot`](#get_attestation_data_slot)
        - [`get_block_root_at_slot`](#get_block_root_at_slot)
        - [`get_block_root`](#get_block_root)
        - [`get_randao_mix`](#get_randao_mix)
        - [`get_active_index_root`](#get_active_index_root)
        - [`generate_seed`](#generate_seed)
        - [`get_beacon_proposer_index`](#get_beacon_proposer_index)
        - [`verify_merkle_branch`](#verify_merkle_branch)
        - [`get_shuffled_index`](#get_shuffled_index)
        - [`compute_committee`](#compute_committee)
        - [`get_crosslink_committee`](#get_crosslink_committee)
        - [`get_attesting_indices`](#get_attesting_indices)
        - [`int_to_bytes`](#int_to_bytes)
        - [`bytes_to_int`](#bytes_to_int)
        - [`get_total_balance`](#get_total_balance)
        - [`get_domain`](#get_domain)
        - [`get_bitfield_bit`](#get_bitfield_bit)
        - [`verify_bitfield`](#verify_bitfield)
        - [`convert_to_indexed`](#convert_to_indexed)
        - [`validate_indexed_attestation`](#validate_indexed_attestation)
        - [`is_slashable_attestation_data`](#is_slashable_attestation_data)
        - [`integer_squareroot`](#integer_squareroot)
        - [`get_delayed_activation_exit_epoch`](#get_delayed_activation_exit_epoch)
        - [`get_churn_limit`](#get_churn_limit)
        - [`bls_verify`](#bls_verify)
        - [`bls_verify_multiple`](#bls_verify_multiple)
        - [`bls_aggregate_pubkeys`](#bls_aggregate_pubkeys)
        - [Routines for updating validator status](#routines-for-updating-validator-status)
            - [`initiate_validator_exit`](#initiate_validator_exit)
            - [`slash_validator`](#slash_validator)
    - [Genesis](#genesis)
        - [Genesis trigger](#genesis-trigger)
        - [Genesis state](#genesis-state)
        - [Genesis block](#genesis-block)
    - [Beacon chain state transition function](#beacon-chain-state-transition-function)
        - [Epoch processing](#epoch-processing)
            - [Helper functions](#helper-functions-1)
            - [Justification and finalization](#justification-and-finalization)
            - [Crosslinks](#crosslinks)
            - [Rewards and penalties](#rewards-and-penalties-1)
            - [Registry updates](#registry-updates)
            - [Slashings](#slashings)
            - [Final updates](#final-updates)
        - [Block processing](#block-processing)
            - [Block header](#block-header)
            - [RANDAO](#randao)
            - [Eth1 data](#eth1-data)
            - [Operations](#operations)
                - [Proposer slashings](#proposer-slashings)
                - [Attester slashings](#attester-slashings)
                - [Attestations](#attestations)
                - [Deposits](#deposits)
                - [Voluntary exits](#voluntary-exits)
                - [Transfers](#transfers)

<!-- /TOC -->

## Introduction

This document represents the specification for Phase 0 of Ethereum 2.0 -- The Beacon Chain.

At the core of Ethereum 2.0 is a system chain called the "beacon chain". The beacon chain stores and manages the registry of [validators](#dfn-validator). In the initial deployment phases of Ethereum 2.0, the only mechanism to become a [validator](#dfn-validator) is to make a one-way ETH transaction to a deposit contract on Ethereum 1.0. Activation as a [validator](#dfn-validator) happens when Ethereum 1.0 deposit receipts are processed by the beacon chain, the activation balance is reached, and a queuing process is completed. Exit is either voluntary or done forcibly as a penalty for misbehavior.

The primary source of load on the beacon chain is "attestations". Attestations are simultaneously availability votes for a shard block and proof-of-stake votes for a beacon block. A sufficient number of attestations for the same shard block create a "crosslink", confirming the shard segment up to that shard block into the beacon chain. Crosslinks also serve as infrastructure for asynchronous cross-shard communication.

## Notation

Code snippets appearing in `this style` are to be interpreted as Python code.

## Terminology

* **Validator**<a id="dfn-validator"></a>—a registered participant in the beacon chain. You can become one by sending ether into the Ethereum 1.0 deposit contract.
* **Active validator**<a id="dfn-active-validator"></a>—an active participant in the Ethereum 2.0 consensus invited to, among other things, propose and attest to blocks and vote for crosslinks.
* **Committee**—a (pseudo-) randomly sampled subset of [active validators](#dfn-active-validator). When a committee is referred to collectively, as in "this committee attests to X", this is assumed to mean "some subset of that committee that contains enough [validators](#dfn-validator) that the protocol recognizes it as representing the committee".
* **Proposer**—the [validator](#dfn-validator) that creates a beacon chain block.
* **Attester**—a [validator](#dfn-validator) that is part of a committee that needs to sign off on a beacon chain block while simultaneously creating a link (crosslink) to a recent shard block on a particular shard chain.
* **Beacon chain**—the central PoS chain that is the base of the sharding system.
* **Shard chain**—one of the chains on which user transactions take place and account data is stored.
* **Block root**—a 32-byte Merkle root of a beacon chain block or shard chain block. Previously called "block hash".
* **Crosslink**—a set of signatures from a committee attesting to a block in a shard chain that can be included into the beacon chain. Crosslinks are the main means by which the beacon chain "learns about" the updated state of shard chains.
* **Slot**—a period during which one proposer has the ability to create a beacon chain block and some attesters have the ability to make attestations.
* **Epoch**—an aligned span of slots during which all [validators](#dfn-validator) get exactly one chance to make an attestation.
* **Finalized**, **justified**—see the [Casper FFG paper](https://arxiv.org/abs/1710.09437).
* **Withdrawal period**—the number of slots between a [validator](#dfn-validator) exit and the [validator](#dfn-validator) balance being withdrawable.
* **Genesis time**—the Unix time of the genesis beacon chain block at slot 0.

## Custom types

We define the following Python custom types for type hinting and readability:

| Name | SSZ equivalent | Description |
| - | - | - |
| `Slot` | `uint64` | a slot number |
| `Epoch` | `uint64` | an epoch number |
| `Shard` | `uint64` | a shard number |
| `ValidatorIndex` | `uint64` | a validator registry index |
| `Gwei` | `uint64` | an amount in Gwei |
| `Version` | `Bytes4` | a fork version number |
| `Hash` | `Bytes32` | a hashed result |
| `BLSPubkey` | `Bytes48` | a BLS12-381 public key |
| `BLSSignature` | `Bytes96` | a BLS12-381 signature |

## Constants

The following values are (non-configurable) constants used throughout the specification.

| Name | Value |
| - | - |
| `FAR_FUTURE_EPOCH` | `Epoch(2**64 - 1)` |
| `ZERO_HASH` | `Hash(b'\x00' * 32)` |
| `BASE_REWARDS_PER_EPOCH` | `5` |
| `DEPOSIT_CONTRACT_TREE_DEPTH` | `2**5` (= 32) |

## Configuration

*Note*: The default mainnet configuration values are included here for spec-design purposes.
The different configurations for mainnet, testnets, and YAML-based testing can be found in the `configs/constant_presets/` directory.
These configurations are updated for releases, but may be out of sync during `dev` changes.

### Misc

| Name | Value |
| - | - |
| `SHARD_COUNT` | `2**10` (= 1,024) |
| `TARGET_COMMITTEE_SIZE` | `2**7` (= 128) |
| `MAX_INDICES_PER_ATTESTATION` | `2**12` (= 4,096) |
| `MIN_PER_EPOCH_CHURN_LIMIT` | `2**2` (= 4) |
| `CHURN_LIMIT_QUOTIENT` | `2**16` (= 65,536) |
| `SHUFFLE_ROUND_COUNT` | `90` |

* For the safety of crosslinks `TARGET_COMMITTEE_SIZE` exceeds [the recommended minimum committee size of 111](https://vitalik.ca/files/Ithaca201807_Sharding.pdf); with sufficient active validators (at least `SLOTS_PER_EPOCH * TARGET_COMMITTEE_SIZE`), the shuffling algorithm ensures committee sizes of at least `TARGET_COMMITTEE_SIZE`. (Unbiasable randomness with a Verifiable Delay Function (VDF) will improve committee robustness and lower the safe minimum committee size.)

### Gwei values

| Name | Value |
| - | - |
| `MIN_DEPOSIT_AMOUNT` | `Gwei(2**0 * 10**9)` (= 1,000,000,000) |
| `MAX_EFFECTIVE_BALANCE` | `Gwei(2**5 * 10**9)` (= 32,000,000,000) |
| `EJECTION_BALANCE` | `Gwei(2**4 * 10**9)` (= 16,000,000,000) |
| `EFFECTIVE_BALANCE_INCREMENT` | `Gwei(2**0 * 10**9)` (= 1,000,000,000) |

### Initial values

| Name | Value |
| - | - |
| `GENESIS_SLOT` | `Slot(0)` |
| `GENESIS_EPOCH` | `Epoch(0)` |
| `BLS_WITHDRAWAL_PREFIX` | `0` |

### Time parameters

| Name | Value | Unit | Duration |
| - | - | :-: | :-: |
| `MIN_ATTESTATION_INCLUSION_DELAY` | `2**0` (= 1) | slots | 6 seconds |
| `SLOTS_PER_EPOCH` | `2**6` (= 64) | slots | 6.4 minutes |
| `MIN_SEED_LOOKAHEAD` | `2**0` (= 1) | epochs | 6.4 minutes |
| `ACTIVATION_EXIT_DELAY` | `2**2` (= 4) | epochs | 25.6 minutes |
| `SLOTS_PER_ETH1_VOTING_PERIOD` | `2**10` (= 1,024) | slots | ~1.7 hours |
| `SLOTS_PER_HISTORICAL_ROOT` | `2**13` (= 8,192) | slots | ~13 hours |
| `HISTORICAL_ROOTS_LENGTH` | `2**24` (= 16,777,216) | historical roots | ~26,131 years |
| `MIN_VALIDATOR_WITHDRAWABILITY_DELAY` | `2**8` (= 256) | epochs | ~27 hours |
| `PERSISTENT_COMMITTEE_PERIOD` | `2**11` (= 2,048)  | epochs | 9 days  |
| `MAX_EPOCHS_PER_CROSSLINK` | `2**6` (= 64) | epochs | ~7 hours |
| `MIN_EPOCHS_TO_INACTIVITY_PENALTY` | `2**2` (= 4) | epochs | 25.6 minutes |

* `MAX_EPOCHS_PER_CROSSLINK` should be a small constant times `SHARD_COUNT // SLOTS_PER_EPOCH`

### State list lengths

| Name | Value | Unit | Duration |
| - | - | :-: | :-: |
| `EPOCHS_PER_HISTORICAL_VECTOR` | `2**16` (= 65,536) | epochs | ~0.8 years |
| `EPOCHS_PER_SLASHED_BALANCES_VECTOR` | `2**13` (= 8,192) | epochs | ~36 days |
| `RANDAO_MIXES_LENGTH` | `2**13` (= 8,192) | epochs | ~36 days |
| `ACTIVE_INDEX_ROOTS_LENGTH` | `2**13` (= 8,192) | epochs | ~36 days |
| `SLASHED_EXIT_LENGTH` | `2**13` (= 8,192) | epochs | ~36 days |
| `VALIDATOR_REGISTRY_SIZE` | `2**40` (= 1,099,511,627,776) | | |

### Rewards and penalties

| Name | Value |
| - | - |
| `BASE_REWARD_FACTOR` | `2**6` (= 64) |
| `WHISTLEBLOWING_REWARD_QUOTIENT` | `2**9` (= 512) |
| `PROPOSER_REWARD_QUOTIENT` | `2**3` (= 8) |
| `INACTIVITY_PENALTY_QUOTIENT` | `2**25` (= 33,554,432) |
| `MIN_SLASHING_PENALTY_QUOTIENT` | `2**5` (= 32) |

* The `INACTIVITY_PENALTY_QUOTIENT` equals `INVERSE_SQRT_E_DROP_TIME**2` where `INVERSE_SQRT_E_DROP_TIME := 2**12 epochs` (about 18 days) is the time it takes the inactivity penalty to reduce the balance of non-participating [validators](#dfn-validator) to about `1/sqrt(e) ~= 60.6%`. Indeed, the balance retained by offline [validators](#dfn-validator) after `n` epochs is about `(1 - 1/INACTIVITY_PENALTY_QUOTIENT)**(n**2/2)` so after `INVERSE_SQRT_E_DROP_TIME` epochs it is roughly `(1 - 1/INACTIVITY_PENALTY_QUOTIENT)**(INACTIVITY_PENALTY_QUOTIENT/2) ~= 1/sqrt(e)`.

### Max operations per block

| Name | Value |
| - | - |
| `MAX_PROPOSER_SLASHINGS` | `2**4` (= 16) |
| `MAX_ATTESTER_SLASHINGS` | `2**0` (= 1) |
| `MAX_ATTESTATIONS` | `2**7` (= 128) |
| `MAX_DEPOSITS` | `2**4` (= 16) |
| `MAX_VOLUNTARY_EXITS` | `2**4` (= 16) |
| `MAX_TRANSFERS` | `0` |

### Signature domains

| Name | Value |
| - | - |
| `DOMAIN_BEACON_PROPOSER` | `0` |
| `DOMAIN_RANDAO` | `1` |
| `DOMAIN_ATTESTATION` | `2` |
| `DOMAIN_DEPOSIT` | `3` |
| `DOMAIN_VOLUNTARY_EXIT` | `4` |
| `DOMAIN_TRANSFER` | `5` |

## Custom types

We define the following Python custom types for type hinting and readability:

| Name | SSZ equivalent | Description |
| - | - | - |
| `Slot` | `uint64` | a slot number |
| `Epoch` | `uint64` | an epoch number |
| `Shard` | `uint64` | a shard number |
| `ValidatorIndex` | `uint64` | a validator registry index |
| `Gwei` | `uint64` | an amount in Gwei |
| `BLSPubkey` | `Bytes48` | a BLS12-381 public key |
| `BLSSignature` | `Bytes96` | a BLS12-381 signature |

`Deltas` is a non-SSZ type, a series of changes applied to balances, optimized by clients.

## Containers

The following types are [SimpleSerialize (SSZ)](../simple-serialize.md) containers.

*Note*: The definitions are ordered topologically to facilitate execution of the spec.

### Misc dependencies

#### `Fork`

```python
class Fork(Container):
    previous_version: Version
    current_version: Version
    epoch: Epoch  # Epoch of latest fork
```

#### `Validator`

```python
class Validator(Container):
    pubkey: BLSPubkey
    withdrawal_credentials: Hash  # Commitment to pubkey for withdrawals and transfers
    effective_balance: Gwei  # Balance at stake
    slashed: Bit
    # Status epochs
    activation_eligibility_epoch: Epoch  # When criteria for activation were met
    activation_epoch: Epoch
    exit_epoch: Epoch
    withdrawable_epoch: Epoch  # When validator can withdraw or transfer funds
```

#### `Crosslink`

```python
class Crosslink(Container):
    shard: Shard
    parent_root: Hash
    # Crosslinking data
    start_epoch: Epoch
    end_epoch: Epoch
    data_root: Hash
```

#### `AttestationData`

```python
class AttestationData(Container):
    # LMD GHOST vote
    beacon_block_root: Hash
    # FFG vote
    source_epoch: Epoch
    source_root: Hash
    target_epoch: Epoch
    target_root: Hash
    # Crosslink vote
    crosslink: Crosslink
```

#### `AttestationDataAndCustodyBit`

```python
class AttestationDataAndCustodyBit(Container):
    data: AttestationData
    custody_bit: Bit  # Challengeable bit for the custody of crosslink data
```

#### `IndexedAttestation`

```python
class IndexedAttestation(Container):
    custody_bit_0_indices: List[ValidatorIndex, MAX_INDICES_PER_ATTESTATION]  # Indices with custody bit equal to 0
    custody_bit_1_indices: List[ValidatorIndex, MAX_INDICES_PER_ATTESTATION]  # Indices with custody bit equal to 1
    data: AttestationData
    signature: BLSSignature
```

#### `PendingAttestation`

```python
class PendingAttestation(Container):
    aggregation_bitfield: Bytes[MAX_INDICES_PER_ATTESTATION // 8]
    data: AttestationData
    inclusion_delay: Slot
    proposer_index: ValidatorIndex
```

#### `Eth1Data`

```python
class Eth1Data(Container):
    deposit_root: Hash
    deposit_count: uint64
    block_hash: Hash
```

#### `HistoricalBatch`

```python
class HistoricalBatch(Container):
    block_roots: Vector[Hash, SLOTS_PER_HISTORICAL_ROOT]
    state_roots: Vector[Hash, SLOTS_PER_HISTORICAL_ROOT]
```

#### `DepositData`

```python
class DepositData(Container):
    pubkey: BLSPubkey
    withdrawal_credentials: Hash
    amount: Gwei
    signature: BLSSignature
```

#### `BeaconBlockHeader`

```python
class BeaconBlockHeader(Container):
    slot: Slot
    parent_root: Hash
    state_root: Hash
    body_root: Hash
    signature: BLSSignature
```

### Beacon operations

#### `ProposerSlashing`

```python
class ProposerSlashing(Container):
    proposer_index: ValidatorIndex
    header_1: BeaconBlockHeader
    header_2: BeaconBlockHeader
```

#### `AttesterSlashing`

```python
class AttesterSlashing(Container):
    attestation_1: IndexedAttestation
    attestation_2: IndexedAttestation
```

#### `Attestation`

```python
class Attestation(Container):
    aggregation_bitfield: Bytes[MAX_INDICES_PER_ATTESTATION // 8]
    data: AttestationData
    custody_bitfield: Bytes[MAX_INDICES_PER_ATTESTATION // 8]
    signature: BLSSignature
```

#### `Deposit`

```python
class Deposit(Container):
    proof: Vector[Hash, DEPOSIT_CONTRACT_TREE_DEPTH]  # Merkle path to deposit root
    data: DepositData
```

#### `VoluntaryExit`

```python
class VoluntaryExit(Container):
    epoch: Epoch  # Earliest epoch when voluntary exit can be processed
    validator_index: ValidatorIndex
    signature: BLSSignature
```

#### `Transfer`

```python
class Transfer(Container):
    sender: ValidatorIndex
    recipient: ValidatorIndex
    amount: Gwei
    fee: Gwei
    slot: Slot  # Slot at which transfer must be processed
    pubkey: BLSPubkey  # Withdrawal pubkey
    signature: BLSSignature  # Signature checked against withdrawal pubkey
```

### Beacon blocks

#### `BeaconBlockBody`

```python
class BeaconBlockBody(Container):
    randao_reveal: BLSSignature
    eth1_data: Eth1Data  # Eth1 data vote
    graffiti: Bytes32  # Arbitrary data
    # Operations
    proposer_slashings: List[ProposerSlashing, MAX_PROPOSER_SLASHINGS]
    attester_slashings: List[AttesterSlashing, MAX_ATTESTER_SLASHINGS]
    attestations: List[Attestation, MAX_ATTESTATIONS]
    deposits: List[Deposit, MAX_DEPOSITS]
    voluntary_exits: List[VoluntaryExit, MAX_VOLUNTARY_EXITS]
    transfers: List[Transfer, MAX_TRANSFERS]
```

#### `BeaconBlock`

```python
class BeaconBlock(Container):
    slot: Slot
    parent_root: Hash
    state_root: Hash
    body: BeaconBlockBody
    signature: BLSSignature
```

### Beacon state

#### `BeaconState`

```python
class BeaconState(Container):
    # Versioning
    genesis_time: uint64
    slot: Slot
    fork: Fork
    # History
    latest_block_header: BeaconBlockHeader
    block_roots: Vector[Hash, SLOTS_PER_HISTORICAL_ROOT]
    state_roots: Vector[Hash, SLOTS_PER_HISTORICAL_ROOT]
    historical_roots: List[Hash, HISTORICAL_ROOTS_LENGTH]
    # Eth1
    eth1_data: Eth1Data
    eth1_data_votes: List[Eth1Data, SLOTS_PER_ETH1_VOTING_PERIOD]
    eth1_deposit_index: uint64
    # Registry
    validators: List[Validator, VALIDATOR_REGISTRY_SIZE]
    balances: List[Gwei, VALIDATOR_REGISTRY_SIZE]
    # Shuffling
    start_shard: Shard
    randao_mixes: Vector[Hash, EPOCHS_PER_HISTORICAL_VECTOR]
    active_index_roots: Vector[Hash, EPOCHS_PER_HISTORICAL_VECTOR]  # Active registry digests for light clients
    # Slashings
<<<<<<< HEAD
    slashed_balances: Vector[Gwei, EPOCHS_PER_SLASHED_BALANCES_VECTOR]  # Sums of the slashed effective balances
=======
    slashed_balances: Vector[Gwei, EPOCHS_PER_SLASHED_BALANCES_VECTOR]  # Sums of slashed effective balances
>>>>>>> c86108de
    # Attestations
    previous_epoch_attestations: List[PendingAttestation, MAX_ATTESTATIONS * SLOTS_PER_EPOCH]
    current_epoch_attestations: List[PendingAttestation, MAX_ATTESTATIONS * SLOTS_PER_EPOCH]
    # Crosslinks
    previous_crosslinks: Vector[Crosslink, SHARD_COUNT]  # Previous epoch snapshot
    current_crosslinks: Vector[Crosslink, SHARD_COUNT]
    # Justification
    previous_justified_epoch: Epoch  # Previous epoch snapshot
    previous_justified_root: Hash  # Previous epoch snapshot
    current_justified_epoch: Epoch
    current_justified_root: Hash
    justification_bitfield: uint64  # Bit set for every recent justified epoch
    # Finality
    finalized_epoch: Epoch
    finalized_root: Hash
```

## Helper functions

*Note*: The definitions below are for specification purposes and are not necessarily optimal implementations.

### `xor`

```python
def xor(bytes1: Bytes32, bytes2: Bytes32) -> Bytes32:
    return Bytes32(a ^ b for a, b in zip(bytes1, bytes2))
```

### `hash`

The `hash` function is SHA256.

*Note*: We aim to migrate to a S[T/N]ARK-friendly hash function in a future Ethereum 2.0 deployment phase.

### `hash_tree_root`

`def hash_tree_root(object: SSZSerializable) -> Hash` is a function for hashing objects into a single root utilizing a hash tree structure. `hash_tree_root` is defined in the [SimpleSerialize spec](../simple-serialize.md#merkleization).

### `signing_root`

`def signing_root(object: Container) -> Hash` is a function defined in the [SimpleSerialize spec](../simple-serialize.md#self-signed-containers) to compute signing messages.

### `bls_domain`

```python
def bls_domain(domain_type: int, fork_version: bytes=b'\x00\x00\x00\x00') -> int:
    """
    Return the bls domain given by the ``domain_type`` and optional 4 byte ``fork_version`` (defaults to zero).
    """
    return bytes_to_int(int_to_bytes(domain_type, length=4) + fork_version)
```

### `slot_to_epoch`

```python
def slot_to_epoch(slot: Slot) -> Epoch:
    """
    Return the epoch number of the given ``slot``.
    """
    return Epoch(slot // SLOTS_PER_EPOCH)
```

### `get_previous_epoch`

```python
def get_previous_epoch(state: BeaconState) -> Epoch:
    """`
    Return the previous epoch of the given ``state``.
    Return the current epoch if it's genesis epoch.
    """
    current_epoch = get_current_epoch(state)
    return GENESIS_EPOCH if current_epoch == GENESIS_EPOCH else Epoch(current_epoch - 1)
```

### `get_current_epoch`

```python
def get_current_epoch(state: BeaconState) -> Epoch:
    """
    Return the current epoch of the given ``state``.
    """
    return slot_to_epoch(state.slot)
```

### `get_epoch_start_slot`

```python
def get_epoch_start_slot(epoch: Epoch) -> Slot:
    """
    Return the starting slot of the given ``epoch``.
    """
    return Slot(epoch * SLOTS_PER_EPOCH)
```

### `is_active_validator`

```python
def is_active_validator(validator: Validator, epoch: Epoch) -> bool:
    """
    Check if ``validator`` is active.
    """
    return validator.activation_epoch <= epoch < validator.exit_epoch
```

### `is_slashable_validator`

```python
def is_slashable_validator(validator: Validator, epoch: Epoch) -> bool:
    """
    Check if ``validator`` is slashable.
    """
    return (not validator.slashed) and (validator.activation_epoch <= epoch < validator.withdrawable_epoch)
```

### `get_active_validator_indices`

```python
def get_active_validator_indices(state: BeaconState, epoch: Epoch) -> List[ValidatorIndex, VALIDATOR_REGISTRY_SIZE]:
    """
    Get active validator indices at ``epoch``.
    """
    return List[ValidatorIndex, VALIDATOR_REGISTRY_SIZE](
        i for i, v in enumerate(state.validators) if is_active_validator(v, epoch)
    )
```

### `increase_balance`

```python
def increase_balance(state: BeaconState, index: ValidatorIndex, delta: Gwei) -> None:
    """
    Increase validator balance by ``delta``.
    """
    state.balances[index] += delta
```

### `decrease_balance`

```python
def decrease_balance(state: BeaconState, index: ValidatorIndex, delta: Gwei) -> None:
    """
    Decrease validator balance by ``delta`` with underflow protection.
    """
    state.balances[index] = 0 if delta > state.balances[index] else state.balances[index] - delta
```

### `get_epoch_committee_count`

```python
def get_epoch_committee_count(state: BeaconState, epoch: Epoch) -> int:
    """
    Return the number of committees at ``epoch``.
    """
    active_validator_indices = get_active_validator_indices(state, epoch)
    return max(
        1,
        min(
            SHARD_COUNT // SLOTS_PER_EPOCH,
            len(active_validator_indices) // SLOTS_PER_EPOCH // TARGET_COMMITTEE_SIZE,
        )
    ) * SLOTS_PER_EPOCH
```

### `get_shard_delta`

```python
def get_shard_delta(state: BeaconState, epoch: Epoch) -> int:
    """
    Return the number of shards to increment ``state.start_shard`` during ``epoch``.
    """
    return min(get_epoch_committee_count(state, epoch), SHARD_COUNT - SHARD_COUNT // SLOTS_PER_EPOCH)
```

### `get_epoch_start_shard`

```python
def get_epoch_start_shard(state: BeaconState, epoch: Epoch) -> Shard:
    assert epoch <= get_current_epoch(state) + 1
    check_epoch = Epoch(get_current_epoch(state) + 1)
    shard = Shard((state.start_shard + get_shard_delta(state, get_current_epoch(state))) % SHARD_COUNT)
    while check_epoch > epoch:
        check_epoch -= Epoch(1)
        shard = Shard((shard + SHARD_COUNT - get_shard_delta(state, check_epoch)) % SHARD_COUNT)
    return shard
```

### `get_attestation_data_slot`

```python
def get_attestation_data_slot(state: BeaconState, data: AttestationData) -> Slot:
    committee_count = get_epoch_committee_count(state, data.target_epoch)
    offset = (data.crosslink.shard + SHARD_COUNT - get_epoch_start_shard(state, data.target_epoch)) % SHARD_COUNT
    return Slot(get_epoch_start_slot(data.target_epoch) + offset // (committee_count // SLOTS_PER_EPOCH))
```

### `get_block_root_at_slot`

```python
def get_block_root_at_slot(state: BeaconState,
                           slot: Slot) -> Hash:
    """
    Return the block root at a recent ``slot``.
    """
    assert slot < state.slot <= slot + SLOTS_PER_HISTORICAL_ROOT
    return state.block_roots[slot % SLOTS_PER_HISTORICAL_ROOT]
```

### `get_block_root`

```python
def get_block_root(state: BeaconState,
                   epoch: Epoch) -> Hash:
    """
    Return the block root at a recent ``epoch``.
    """
    return get_block_root_at_slot(state, get_epoch_start_slot(epoch))
```

### `get_randao_mix`

```python
def get_randao_mix(state: BeaconState,
                   epoch: Epoch) -> Hash:
    """
    Return the randao mix at a recent ``epoch``.
    ``epoch`` expected to be between (current_epoch - EPOCHS_PER_HISTORICAL_VECTOR, current_epoch].
    """
    return state.randao_mixes[epoch % EPOCHS_PER_HISTORICAL_VECTOR]
```

### `get_active_index_root`

```python
def get_active_index_root(state: BeaconState,
                          epoch: Epoch) -> Hash:
    """
    Return the index root at a recent ``epoch``.
    ``epoch`` expected to be between
    (current_epoch - EPOCHS_PER_HISTORICAL_VECTOR + ACTIVATION_EXIT_DELAY, current_epoch + ACTIVATION_EXIT_DELAY].
    """
    return state.active_index_roots[epoch % EPOCHS_PER_HISTORICAL_VECTOR]
```

### `generate_seed`

```python
def generate_seed(state: BeaconState,
                  epoch: Epoch) -> Hash:
    """
    Generate a seed for the given ``epoch``.
    """
    return hash(
        get_randao_mix(state, Epoch(epoch + EPOCHS_PER_HISTORICAL_VECTOR - MIN_SEED_LOOKAHEAD)) +
        get_active_index_root(state, epoch) +
        int_to_bytes(epoch, length=32)
    )
```

### `get_beacon_proposer_index`

```python
def get_beacon_proposer_index(state: BeaconState) -> ValidatorIndex:
    """
    Return the current beacon proposer index.
    """
    epoch = get_current_epoch(state)
    committees_per_slot = get_epoch_committee_count(state, epoch) // SLOTS_PER_EPOCH
    offset = committees_per_slot * (state.slot % SLOTS_PER_EPOCH)
    shard = Shard((get_epoch_start_shard(state, epoch) + offset) % SHARD_COUNT)
    first_committee = get_crosslink_committee(state, epoch, shard)
    MAX_RANDOM_BYTE = 2**8 - 1
    seed = generate_seed(state, epoch)
    i = 0
    while True:
        candidate_index = first_committee[(epoch + i) % len(first_committee)]
        random_byte = hash(seed + int_to_bytes(i // 32, length=8))[i % 32]
        effective_balance = state.validators[candidate_index].effective_balance
        if effective_balance * MAX_RANDOM_BYTE >= MAX_EFFECTIVE_BALANCE * random_byte:
            return ValidatorIndex(candidate_index)
        i += 1
```

### `verify_merkle_branch`

```python
def verify_merkle_branch(leaf: Hash, proof: Tuple[Hash, ...], depth: int, index: int, root: Hash) -> bool:
    """
    Verify that the given ``leaf`` is on the merkle branch ``proof``
    starting with the given ``root``.
    """
    value = leaf
    for i in range(depth):
        if index // (2**i) % 2:
            value = hash(proof[i] + value)
        else:
            value = hash(value + proof[i])
    return value == root
```

### `get_shuffled_index`

```python
def get_shuffled_index(index: ValidatorIndex, index_count: int, seed: Hash) -> ValidatorIndex:
    """
    Return the shuffled validator index corresponding to ``seed`` (and ``index_count``).
    """
    assert index < index_count
    assert index_count <= 2**40

    # Swap or not (https://link.springer.com/content/pdf/10.1007%2F978-3-642-32009-5_1.pdf)
    # See the 'generalized domain' algorithm on page 3
    for current_round in range(SHUFFLE_ROUND_COUNT):
        pivot = bytes_to_int(hash(seed + int_to_bytes(current_round, length=1))[0:8]) % index_count
        flip = ValidatorIndex((pivot + index_count - index) % index_count)
        position = max(index, flip)
        source = hash(
            seed + int_to_bytes(current_round, length=1) +
            int_to_bytes(position // 256, length=4)
        )
        byte = source[(position % 256) // 8]
        bit = (byte >> (position % 8)) % 2
        index = flip if bit else index

    return ValidatorIndex(index)
```

### `compute_committee`

```python
def compute_committee(indices: Tuple[ValidatorIndex, ...],
                      seed: Hash, index: int, count: int) -> Tuple[ValidatorIndex, ...]:
    start = (len(indices) * index) // count
    end = (len(indices) * (index + 1)) // count
    return tuple(indices[get_shuffled_index(ValidatorIndex(i), len(indices), seed)] for i in range(start, end))
```

### `get_crosslink_committee`

```python
def get_crosslink_committee(state: BeaconState, epoch: Epoch, shard: Shard) -> Tuple[ValidatorIndex, ...]:
    return compute_committee(
        indices=tuple(get_active_validator_indices(state, epoch)),
        seed=generate_seed(state, epoch),
        index=(shard + SHARD_COUNT - get_epoch_start_shard(state, epoch)) % SHARD_COUNT,
        count=get_epoch_committee_count(state, epoch),
    )
```

### `get_attesting_indices`

```python
def get_attesting_indices(state: BeaconState,
                          attestation_data: AttestationData,
                          bitfield: bytes) -> Tuple[ValidatorIndex, ...]:
    """
    Return the sorted attesting indices corresponding to ``attestation_data`` and ``bitfield``.
    """
    committee = get_crosslink_committee(state, attestation_data.target_epoch, attestation_data.crosslink.shard)
    assert verify_bitfield(bitfield, len(committee))
    return tuple(sorted([index for i, index in enumerate(committee) if get_bitfield_bit(bitfield, i) == 0b1]))
```

### `int_to_bytes`

```python
def int_to_bytes(integer: int, length: int) -> bytes:
    return integer.to_bytes(length, 'little')
```

### `bytes_to_int`

```python
def bytes_to_int(data: bytes) -> int:
    return int.from_bytes(data, 'little')
```

### `get_total_balance`

```python
def get_total_balance(state: BeaconState, indices: Iterable[ValidatorIndex]) -> Gwei:
    """
    Return the combined effective balance of the ``indices``. (1 Gwei minimum to avoid divisions by zero.)
    """
    return Gwei(max(sum([state.validators[index].effective_balance for index in indices]), 1))
```

### `get_domain`

```python
def get_domain(state: BeaconState,
               domain_type: int,
               message_epoch: Epoch=None) -> int:
    """
    Return the signature domain (fork version concatenated with domain type) of a message.
    """
    epoch = get_current_epoch(state) if message_epoch is None else message_epoch
    fork_version = state.fork.previous_version if epoch < state.fork.epoch else state.fork.current_version
    return bls_domain(domain_type, fork_version)
```

### `get_bitfield_bit`

```python
def get_bitfield_bit(bitfield: bytes, i: int) -> int:
    """
    Extract the bit in ``bitfield`` at position ``i``.
    """
    return (bitfield[i // 8] >> (i % 8)) % 2
```

### `verify_bitfield`

```python
def verify_bitfield(bitfield: bytes, committee_size: int) -> bool:
    """
    Verify ``bitfield`` against the ``committee_size``.
    """
    if len(bitfield) != (committee_size + 7) // 8:
        return False

    # Check `bitfield` is padded with zero bits only
    for i in range(committee_size, len(bitfield) * 8):
        if get_bitfield_bit(bitfield, i) == 0b1:
            return False

    return True
```

### `convert_to_indexed`

```python
def convert_to_indexed(state: BeaconState, attestation: Attestation) -> IndexedAttestation:
    """
    Convert ``attestation`` to (almost) indexed-verifiable form.
    """
    attesting_indices = get_attesting_indices(state, attestation.data, attestation.aggregation_bitfield)
    custody_bit_1_indices = get_attesting_indices(state, attestation.data, attestation.custody_bitfield)
    assert set(custody_bit_1_indices).issubset(attesting_indices)
    custody_bit_0_indices = [index for index in attesting_indices if index not in custody_bit_1_indices]

    return IndexedAttestation(
        custody_bit_0_indices=custody_bit_0_indices,
        custody_bit_1_indices=custody_bit_1_indices,
        data=attestation.data,
        signature=attestation.signature,
    )
```

### `validate_indexed_attestation`

```python
def validate_indexed_attestation(state: BeaconState, indexed_attestation: IndexedAttestation) -> None:
    """
    Verify validity of ``indexed_attestation``.
    """
    bit_0_indices = indexed_attestation.custody_bit_0_indices
    bit_1_indices = indexed_attestation.custody_bit_1_indices

    # Verify no index has custody bit equal to 1 [to be removed in phase 1]
    assert len(bit_1_indices) == 0
    # Verify max number of indices
    assert len(bit_0_indices) + len(bit_1_indices) <= MAX_INDICES_PER_ATTESTATION
    # Verify index sets are disjoint
    assert len(set(bit_0_indices).intersection(bit_1_indices)) == 0
    # Verify indices are sorted
    assert bit_0_indices == sorted(bit_0_indices) and bit_1_indices == sorted(bit_1_indices)
    # Verify aggregate signature
    assert bls_verify_multiple(
        pubkeys=[
            bls_aggregate_pubkeys([state.validators[i].pubkey for i in bit_0_indices]),
            bls_aggregate_pubkeys([state.validators[i].pubkey for i in bit_1_indices]),
        ],
        message_hashes=[
            hash_tree_root(AttestationDataAndCustodyBit(data=indexed_attestation.data, custody_bit=0b0)),
            hash_tree_root(AttestationDataAndCustodyBit(data=indexed_attestation.data, custody_bit=0b1)),
        ],
        signature=indexed_attestation.signature,
        domain=get_domain(state, DOMAIN_ATTESTATION, indexed_attestation.data.target_epoch),
    )
```

### `is_slashable_attestation_data`

```python
def is_slashable_attestation_data(data_1: AttestationData, data_2: AttestationData) -> bool:
    """
    Check if ``data_1`` and ``data_2`` are slashable according to Casper FFG rules.
    """
    return (
        # Double vote
        (data_1 != data_2 and data_1.target_epoch == data_2.target_epoch) or
        # Surround vote
        (data_1.source_epoch < data_2.source_epoch and data_2.target_epoch < data_1.target_epoch)
    )
```

### `integer_squareroot`

```python
def integer_squareroot(n: int) -> int:
    """
    The largest integer ``x`` such that ``x**2`` is less than or equal to ``n``.
    """
    assert n >= 0
    x = n
    y = (x + 1) // 2
    while y < x:
        x = y
        y = (x + n // x) // 2
    return x
```

### `get_delayed_activation_exit_epoch`

```python
def get_delayed_activation_exit_epoch(epoch: Epoch) -> Epoch:
    """
    Return the epoch at which an activation or exit triggered in ``epoch`` takes effect.
    """
    return Epoch(epoch + 1 + ACTIVATION_EXIT_DELAY)
```

### `get_churn_limit`

```python
def get_churn_limit(state: BeaconState) -> int:
    """
    Return the churn limit based on the active validator count.
    """
    return max(
        MIN_PER_EPOCH_CHURN_LIMIT,
        len(get_active_validator_indices(state, get_current_epoch(state))) // CHURN_LIMIT_QUOTIENT
    )
```

### `bls_verify`

`bls_verify` is a function for verifying a BLS signature, defined in the [BLS Signature spec](../bls_signature.md#bls_verify).

### `bls_verify_multiple`

`bls_verify_multiple` is a function for verifying a BLS signature constructed from multiple messages, defined in the [BLS Signature spec](../bls_signature.md#bls_verify_multiple).

### `bls_aggregate_pubkeys`

`bls_aggregate_pubkeys` is a function for aggregating multiple BLS public keys into a single aggregate key, defined in the [BLS Signature spec](../bls_signature.md#bls_aggregate_pubkeys).

### Routines for updating validator status

*Note*: All functions in this section mutate `state`.

#### `initiate_validator_exit`

```python
def initiate_validator_exit(state: BeaconState, index: ValidatorIndex) -> None:
    """
    Initiate the exit of the validator of the given ``index``.
    """
    # Return if validator already initiated exit
    validator = state.validators[index]
    if validator.exit_epoch != FAR_FUTURE_EPOCH:
        return

    # Compute exit queue epoch
    exit_epochs = [v.exit_epoch for v in state.validators if v.exit_epoch != FAR_FUTURE_EPOCH]
    exit_queue_epoch = max(exit_epochs + [get_delayed_activation_exit_epoch(get_current_epoch(state))])
    exit_queue_churn = len([v for v in state.validators if v.exit_epoch == exit_queue_epoch])
    if exit_queue_churn >= get_churn_limit(state):
        exit_queue_epoch += Epoch(1)

    # Set validator exit epoch and withdrawable epoch
    validator.exit_epoch = exit_queue_epoch
    validator.withdrawable_epoch = Epoch(validator.exit_epoch + MIN_VALIDATOR_WITHDRAWABILITY_DELAY)
```

#### `slash_validator`

```python
def slash_validator(state: BeaconState,
                    slashed_index: ValidatorIndex,
                    whistleblower_index: ValidatorIndex=None) -> None:
    """
    Slash the validator with index ``slashed_index``.
    """
    current_epoch = get_current_epoch(state)
    initiate_validator_exit(state, slashed_index)
    state.validators[slashed_index].slashed = True
    state.validators[slashed_index].withdrawable_epoch = Epoch(current_epoch + EPOCHS_PER_SLASHED_BALANCES_VECTOR)
    slashed_balance = state.validators[slashed_index].effective_balance
    state.slashed_balances[current_epoch % EPOCHS_PER_SLASHED_BALANCES_VECTOR] += slashed_balance

    proposer_index = get_beacon_proposer_index(state)
    if whistleblower_index is None:
        whistleblower_index = proposer_index
    whistleblowing_reward = Gwei(slashed_balance // WHISTLEBLOWING_REWARD_QUOTIENT)
    proposer_reward = Gwei(whistleblowing_reward // PROPOSER_REWARD_QUOTIENT)
    increase_balance(state, proposer_index, proposer_reward)
    increase_balance(state, whistleblower_index, whistleblowing_reward - proposer_reward)
    decrease_balance(state, slashed_index, whistleblowing_reward)
```

## Genesis

### Genesis trigger

Before genesis has been triggered and whenever the deposit contract emits a `Deposit` log, call the function `is_genesis_trigger(deposits: Iterable[Deposit], timestamp: uint64) -> bool` where:

* `deposits` is the list of all deposits, ordered chronologically, up to and including the deposit triggering the latest `Deposit` log
* `timestamp` is the Unix timestamp in the Ethereum 1.0 block that emitted the latest `Deposit` log

When `is_genesis_trigger(deposits, timestamp) is True` for the first time let:

* `genesis_deposits = deposits`
* `genesis_time = timestamp - timestamp % SECONDS_PER_DAY + 2 * SECONDS_PER_DAY` where `SECONDS_PER_DAY = 86400`
* `genesis_eth1_data` be the object of type `Eth1Data` where:
    * `genesis_eth1_data.block_hash` is the Ethereum 1.0 block hash that emitted the log for the last deposit in `deposits`
    * `genesis_eth1_data.deposit_root` is the deposit root for the last deposit in `deposits`
    * `genesis_eth1_data.deposit_count = len(genesis_deposits)`

*Note*: The function `is_genesis_trigger` has yet to be agreed by the community, and can be updated as necessary. We define the following testing placeholder:

```python
def is_genesis_trigger(deposits: Iterable[Deposit], timestamp: uint64) -> bool:
    # Process deposits
    state = BeaconState()
    for deposit in deposits:
        process_deposit(state, deposit)

    # Count active validators at genesis
    active_validator_count = 0
    for validator in state.validator_registry:
        if validator.effective_balance == MAX_EFFECTIVE_BALANCE:
            active_validator_count += 1

    # Check effective balance to trigger genesis
    GENESIS_ACTIVE_VALIDATOR_COUNT = 2**16
    return active_validator_count == GENESIS_ACTIVE_VALIDATOR_COUNT
```

### Genesis state

Let `genesis_state = get_genesis_beacon_state(genesis_deposits, genesis_time, genesis_eth1_data)`.

```python
def get_genesis_beacon_state(deposits: Iterable[Deposit], genesis_time: int, eth1_data: Eth1Data) -> BeaconState:
    state = BeaconState(
        genesis_time=genesis_time,
        eth1_data=eth1_data,
        latest_block_header=BeaconBlockHeader(body_root=hash_tree_root(BeaconBlockBody())),
    )

    # Process genesis deposits
    for deposit in deposits:
        process_deposit(state, deposit)

    # Process genesis activations
    for validator in state.validators:
        if validator.effective_balance >= MAX_EFFECTIVE_BALANCE:
            validator.activation_eligibility_epoch = GENESIS_EPOCH
            validator.activation_epoch = GENESIS_EPOCH

    # Populate active_index_roots
    genesis_active_index_root = hash_tree_root(get_active_validator_indices(state, GENESIS_EPOCH))
    for index in range(EPOCHS_PER_HISTORICAL_VECTOR):
        state.active_index_roots[index] = genesis_active_index_root

    return state
```

### Genesis block

Let `genesis_block = BeaconBlock(state_root=hash_tree_root(genesis_state))`.

## Beacon chain state transition function

The post-state corresponding to a pre-state `state` and a block `block` is defined as `state_transition(state, block)`. State transitions that trigger an unhandled excpetion (e.g. a failed `assert` or an out-of-range list access) are considered invalid.

```python
def state_transition(state: BeaconState, block: BeaconBlock, validate_state_root: bool=False) -> BeaconState:
    # Process slots (including those with no blocks) since block
    process_slots(state, block.slot)
    # Process block
    process_block(state, block)
    # Validate state root (`validate_state_root == True` in production)
    if validate_state_root:
        assert block.state_root == hash_tree_root(state)
    # Return post-state
    return state
```

```python
def process_slots(state: BeaconState, slot: Slot) -> None:
    assert state.slot <= slot
    while state.slot < slot:
        process_slot(state)
        # Process epoch on the first slot of the next epoch
        if (state.slot + 1) % SLOTS_PER_EPOCH == 0:
            process_epoch(state)
        state.slot += Slot(1)
```

```python
def process_slot(state: BeaconState) -> None:
    # Cache state root
    previous_state_root = hash_tree_root(state)
    state.state_roots[state.slot % SLOTS_PER_HISTORICAL_ROOT] = previous_state_root

    # Cache latest block header state root
    if state.latest_block_header.state_root == ZERO_HASH:
        state.latest_block_header.state_root = previous_state_root

    # Cache block root
    previous_block_root = signing_root(state.latest_block_header)
    state.block_roots[state.slot % SLOTS_PER_HISTORICAL_ROOT] = previous_block_root
```

### Epoch processing

*Note*: the `# @LabelHere` lines below are placeholders to show that code will be inserted here in a future phase.

```python
def process_epoch(state: BeaconState) -> None:
    process_justification_and_finalization(state)
    process_crosslinks(state)
    process_rewards_and_penalties(state)
    process_registry_updates(state)
    # @process_reveal_deadlines
    # @process_challenge_deadlines
    process_slashings(state)
    process_final_updates(state)
    # @after_process_final_updates
```

#### Helper functions

```python
def get_total_active_balance(state: BeaconState) -> Gwei:
    return get_total_balance(state, get_active_validator_indices(state, get_current_epoch(state)))
```

```python
def get_matching_source_attestations(state: BeaconState, epoch: Epoch) -> Iterable[PendingAttestation]:
    assert epoch in (get_current_epoch(state), get_previous_epoch(state))
    return state.current_epoch_attestations if epoch == get_current_epoch(state) else state.previous_epoch_attestations
```

```python
def get_matching_target_attestations(state: BeaconState, epoch: Epoch) -> Iterable[PendingAttestation]:
    return [
        a for a in get_matching_source_attestations(state, epoch)
        if a.data.target_root == get_block_root(state, epoch)
    ]
```

```python
def get_matching_head_attestations(state: BeaconState, epoch: Epoch) -> Iterable[PendingAttestation]:
    return [
        a for a in get_matching_source_attestations(state, epoch)
        if a.data.beacon_block_root == get_block_root_at_slot(state, get_attestation_data_slot(state, a.data))
    ]
```

```python
def get_unslashed_attesting_indices(state: BeaconState,
                                    attestations: Iterable[PendingAttestation]) -> Iterable[ValidatorIndex]:
    output = set()  # type: Set[ValidatorIndex]
    for a in attestations:
        output = output.union(get_attesting_indices(state, a.data, a.aggregation_bitfield))
    return sorted(filter(lambda index: not state.validators[index].slashed, list(output)))
```

```python
def get_attesting_balance(state: BeaconState, attestations: Iterable[PendingAttestation]) -> Gwei:
    return get_total_balance(state, get_unslashed_attesting_indices(state, attestations))
```

```python
def get_winning_crosslink_and_attesting_indices(state: BeaconState,
                                                epoch: Epoch,
                                                shard: Shard) -> Tuple[Crosslink, Iterable[ValidatorIndex]]:
    attestations = [a for a in get_matching_source_attestations(state, epoch) if a.data.crosslink.shard == shard]
    crosslinks = list(filter(
        lambda c: hash_tree_root(state.current_crosslinks[shard]) in (c.parent_root, hash_tree_root(c)),
        [a.data.crosslink for a in attestations]
    ))
    # Winning crosslink has the crosslink data root with the most balance voting for it (ties broken lexicographically)
    winning_crosslink = max(crosslinks, key=lambda c: (
        get_attesting_balance(state, [a for a in attestations if a.data.crosslink == c]), c.data_root
    ), default=Crosslink())
    winning_attestations = [a for a in attestations if a.data.crosslink == winning_crosslink]
    return winning_crosslink, get_unslashed_attesting_indices(state, winning_attestations)
```

#### Justification and finalization

```python
def process_justification_and_finalization(state: BeaconState) -> None:
    if get_current_epoch(state) <= GENESIS_EPOCH + 1:
        return

    previous_epoch = get_previous_epoch(state)
    current_epoch = get_current_epoch(state)
    old_previous_justified_epoch = state.previous_justified_epoch
    old_current_justified_epoch = state.current_justified_epoch

    # Process justifications
    state.previous_justified_epoch = state.current_justified_epoch
    state.previous_justified_root = state.current_justified_root
    state.justification_bitfield = (state.justification_bitfield << 1) % 2**64
    previous_epoch_matching_target_balance = get_attesting_balance(
        state, get_matching_target_attestations(state, previous_epoch)
    )
    if previous_epoch_matching_target_balance * 3 >= get_total_active_balance(state) * 2:
        state.current_justified_epoch = previous_epoch
        state.current_justified_root = get_block_root(state, state.current_justified_epoch)
        state.justification_bitfield |= (1 << 1)
    current_epoch_matching_target_balance = get_attesting_balance(
        state, get_matching_target_attestations(state, current_epoch)
    )
    if current_epoch_matching_target_balance * 3 >= get_total_active_balance(state) * 2:
        state.current_justified_epoch = current_epoch
        state.current_justified_root = get_block_root(state, state.current_justified_epoch)
        state.justification_bitfield |= (1 << 0)

    # Process finalizations
    bitfield = state.justification_bitfield
    # The 2nd/3rd/4th most recent epochs are justified, the 2nd using the 4th as source
    if (bitfield >> 1) % 8 == 0b111 and old_previous_justified_epoch + 3 == current_epoch:
        state.finalized_epoch = old_previous_justified_epoch
        state.finalized_root = get_block_root(state, state.finalized_epoch)
    # The 2nd/3rd most recent epochs are justified, the 2nd using the 3rd as source
    if (bitfield >> 1) % 4 == 0b11 and old_previous_justified_epoch + 2 == current_epoch:
        state.finalized_epoch = old_previous_justified_epoch
        state.finalized_root = get_block_root(state, state.finalized_epoch)
    # The 1st/2nd/3rd most recent epochs are justified, the 1st using the 3rd as source
    if (bitfield >> 0) % 8 == 0b111 and old_current_justified_epoch + 2 == current_epoch:
        state.finalized_epoch = old_current_justified_epoch
        state.finalized_root = get_block_root(state, state.finalized_epoch)
    # The 1st/2nd most recent epochs are justified, the 1st using the 2nd as source
    if (bitfield >> 0) % 4 == 0b11 and old_current_justified_epoch + 1 == current_epoch:
        state.finalized_epoch = old_current_justified_epoch
        state.finalized_root = get_block_root(state, state.finalized_epoch)
```

#### Crosslinks

```python
def process_crosslinks(state: BeaconState) -> None:
    state.previous_crosslinks = [c for c in state.current_crosslinks]
    for epoch in (get_previous_epoch(state), get_current_epoch(state)):
        for offset in range(get_epoch_committee_count(state, epoch)):
            shard = Shard((get_epoch_start_shard(state, epoch) + offset) % SHARD_COUNT)
            crosslink_committee = get_crosslink_committee(state, epoch, shard)
            winning_crosslink, attesting_indices = get_winning_crosslink_and_attesting_indices(state, epoch, shard)
            if 3 * get_total_balance(state, attesting_indices) >= 2 * get_total_balance(state, crosslink_committee):
                state.current_crosslinks[shard] = winning_crosslink
```

#### Rewards and penalties

```python
def get_base_reward(state: BeaconState, index: ValidatorIndex) -> Gwei:
    total_balance = get_total_active_balance(state)
    effective_balance = state.validators[index].effective_balance
    return Gwei(effective_balance * BASE_REWARD_FACTOR // integer_squareroot(total_balance) // BASE_REWARDS_PER_EPOCH)
```

```python
def get_attestation_deltas(state: BeaconState) -> Tuple[Deltas, Deltas]:
    previous_epoch = get_previous_epoch(state)
    total_balance = get_total_active_balance(state)
    rewards = Deltas([Gwei(0) for _ in range(len(state.validators))])
    penalties = Deltas([Gwei(0) for _ in range(len(state.validators))])
    eligible_validator_indices = [
        ValidatorIndex(index) for index, v in enumerate(state.validators)
        if is_active_validator(v, previous_epoch) or (v.slashed and previous_epoch + 1 < v.withdrawable_epoch)
    ]

    # Micro-incentives for matching FFG source, FFG target, and head
    matching_source_attestations = get_matching_source_attestations(state, previous_epoch)
    matching_target_attestations = get_matching_target_attestations(state, previous_epoch)
    matching_head_attestations = get_matching_head_attestations(state, previous_epoch)
    for attestations in (matching_source_attestations, matching_target_attestations, matching_head_attestations):
        unslashed_attesting_indices = get_unslashed_attesting_indices(state, attestations)
        attesting_balance = get_total_balance(state, unslashed_attesting_indices)
        for index in eligible_validator_indices:
            if index in unslashed_attesting_indices:
                rewards[index] += get_base_reward(state, index) * attesting_balance // total_balance
            else:
                penalties[index] += get_base_reward(state, index)

    # Proposer and inclusion delay micro-rewards
    for index in get_unslashed_attesting_indices(state, matching_source_attestations):
        index = ValidatorIndex(index)
        attestation = min([
            a for a in matching_source_attestations
            if index in get_attesting_indices(state, a.data, a.aggregation_bitfield)
        ], key=lambda a: a.inclusion_delay)
        proposer_reward = Gwei(get_base_reward(state, index) // PROPOSER_REWARD_QUOTIENT)
        rewards[attestation.proposer_index] += proposer_reward
        max_attester_reward = get_base_reward(state, index) - proposer_reward
        rewards[index] += Gwei(max_attester_reward * MIN_ATTESTATION_INCLUSION_DELAY // attestation.inclusion_delay)

    # Inactivity penalty
    finality_delay = previous_epoch - state.finalized_epoch
    if finality_delay > MIN_EPOCHS_TO_INACTIVITY_PENALTY:
        matching_target_attesting_indices = get_unslashed_attesting_indices(state, matching_target_attestations)
        for index in eligible_validator_indices:
            index = ValidatorIndex(index)
            penalties[index] += Gwei(BASE_REWARDS_PER_EPOCH * get_base_reward(state, index))
            if index not in matching_target_attesting_indices:
                penalties[index] += Gwei(
                    state.validators[index].effective_balance * finality_delay // INACTIVITY_PENALTY_QUOTIENT
                )

    return rewards, penalties
```

```python
def get_crosslink_deltas(state: BeaconState) -> Tuple[Deltas, Deltas]:
    rewards = Deltas([Gwei(0) for _ in range(len(state.validators))])
    penalties = Deltas([Gwei(0) for _ in range(len(state.validators))])
    epoch = get_previous_epoch(state)
    for offset in range(get_epoch_committee_count(state, epoch)):
        shard = Shard((get_epoch_start_shard(state, epoch) + offset) % SHARD_COUNT)
        crosslink_committee = get_crosslink_committee(state, epoch, shard)
        winning_crosslink, attesting_indices = get_winning_crosslink_and_attesting_indices(state, epoch, shard)
        attesting_balance = get_total_balance(state, attesting_indices)
        committee_balance = get_total_balance(state, crosslink_committee)
        for index in crosslink_committee:
            base_reward = get_base_reward(state, index)
            if index in attesting_indices:
                rewards[index] += base_reward * attesting_balance // committee_balance
            else:
                penalties[index] += base_reward
    return rewards, penalties
```

```python
def process_rewards_and_penalties(state: BeaconState) -> None:
    if get_current_epoch(state) == GENESIS_EPOCH:
        return

    rewards1, penalties1 = get_attestation_deltas(state)
    rewards2, penalties2 = get_crosslink_deltas(state)
    for index in range(len(state.validators)):
        increase_balance(state, ValidatorIndex(index), rewards1[index] + rewards2[index])
        decrease_balance(state, ValidatorIndex(index), penalties1[index] + penalties2[index])
```

#### Registry updates

```python
def process_registry_updates(state: BeaconState) -> None:
    # Process activation eligibility and ejections
    for index, validator in enumerate(state.validators):
        if (
            validator.activation_eligibility_epoch == FAR_FUTURE_EPOCH and
            validator.effective_balance >= MAX_EFFECTIVE_BALANCE
        ):
            validator.activation_eligibility_epoch = get_current_epoch(state)

        if is_active_validator(validator, get_current_epoch(state)) and validator.effective_balance <= EJECTION_BALANCE:
            initiate_validator_exit(state, ValidatorIndex(index))

    # Queue validators eligible for activation and not dequeued for activation prior to finalized epoch
    activation_queue = sorted([
        index for index, validator in enumerate(state.validators) if
        validator.activation_eligibility_epoch != FAR_FUTURE_EPOCH and
        validator.activation_epoch >= get_delayed_activation_exit_epoch(state.finalized_epoch)
    ], key=lambda index: state.validators[index].activation_eligibility_epoch)
    # Dequeued validators for activation up to churn limit (without resetting activation epoch)
    for index in activation_queue[:get_churn_limit(state)]:
        validator = state.validators[index]
        if validator.activation_epoch == FAR_FUTURE_EPOCH:
            validator.activation_epoch = get_delayed_activation_exit_epoch(get_current_epoch(state))
```

#### Slashings

```python
def process_slashings(state: BeaconState) -> None:
    epoch = get_current_epoch(state)
    total_balance = get_total_active_balance(state)

    # Compute slashed balances in the current epoch
    total_at_start = state.slashed_balances[(epoch + 1) % EPOCHS_PER_SLASHED_BALANCES_VECTOR]
    total_at_end = state.slashed_balances[epoch % EPOCHS_PER_SLASHED_BALANCES_VECTOR]
    total_penalties = total_at_end - total_at_start

    for index, validator in enumerate(state.validators):
<<<<<<< HEAD
        if validator.slashed and current_epoch == (
                validator.withdrawable_epoch - EPOCHS_PER_SLASHED_BALANCES_VECTOR // 2):
=======
        if validator.slashed and epoch + EPOCHS_PER_SLASHED_BALANCES_VECTOR // 2 == validator.withdrawable_epoch:
>>>>>>> c86108de
            penalty = max(
                validator.effective_balance * min(total_penalties * 3, total_balance) // total_balance,
                validator.effective_balance // MIN_SLASHING_PENALTY_QUOTIENT
            )
            decrease_balance(state, ValidatorIndex(index), penalty)
```

#### Final updates

```python
def process_final_updates(state: BeaconState) -> None:
    current_epoch = get_current_epoch(state)
    next_epoch = current_epoch + 1
    # Reset eth1 data votes
    if (state.slot + 1) % SLOTS_PER_ETH1_VOTING_PERIOD == 0:
        state.eth1_data_votes = []
    # Update effective balances with hysteresis
    for index, validator in enumerate(state.validators):
        balance = state.balances[index]
        HALF_INCREMENT = EFFECTIVE_BALANCE_INCREMENT // 2
        if balance < validator.effective_balance or validator.effective_balance + 3 * HALF_INCREMENT < balance:
            validator.effective_balance = min(balance - balance % EFFECTIVE_BALANCE_INCREMENT, MAX_EFFECTIVE_BALANCE)
    # Update start shard
    state.start_shard = Shard((state.start_shard + get_shard_delta(state, current_epoch)) % SHARD_COUNT)
    # Set active index root
    index_root_position = (next_epoch + ACTIVATION_EXIT_DELAY) % EPOCHS_PER_HISTORICAL_VECTOR
    state.active_index_roots[index_root_position] = hash_tree_root(
        get_active_validator_indices(state, Epoch(next_epoch + ACTIVATION_EXIT_DELAY))
    )
    # Set total slashed balances
    state.slashed_balances[next_epoch % EPOCHS_PER_SLASHED_BALANCES_VECTOR] = (
        state.slashed_balances[current_epoch % EPOCHS_PER_SLASHED_BALANCES_VECTOR]
    )
    # Set randao mix
    state.randao_mixes[next_epoch % EPOCHS_PER_HISTORICAL_VECTOR] = get_randao_mix(state, current_epoch)
    # Set historical root accumulator
    if next_epoch % (SLOTS_PER_HISTORICAL_ROOT // SLOTS_PER_EPOCH) == 0:
        historical_batch = HistoricalBatch(
            block_roots=state.block_roots,
            state_roots=state.state_roots,
        )
        state.historical_roots.append(hash_tree_root(historical_batch))
    # Rotate current/previous epoch attestations
    state.previous_epoch_attestations = state.current_epoch_attestations
    state.current_epoch_attestations = []
```

### Block processing

```python
def process_block(state: BeaconState, block: BeaconBlock) -> None:
    process_block_header(state, block)
    process_randao(state, block.body)
    process_eth1_data(state, block.body)
    process_operations(state, block.body)
```

#### Block header

```python
def process_block_header(state: BeaconState, block: BeaconBlock) -> None:
    # Verify that the slots match
    assert block.slot == state.slot
    # Verify that the parent matches
    assert block.parent_root == signing_root(state.latest_block_header)
    # Save current block as the new latest block
    state.latest_block_header = BeaconBlockHeader(
        slot=block.slot,
        parent_root=block.parent_root,
        body_root=hash_tree_root(block.body),
    )
    # Verify proposer is not slashed
    proposer = state.validators[get_beacon_proposer_index(state)]
    assert not proposer.slashed
    # Verify proposer signature
    assert bls_verify(proposer.pubkey, signing_root(block), block.signature, get_domain(state, DOMAIN_BEACON_PROPOSER))
```

#### RANDAO

```python
def process_randao(state: BeaconState, body: BeaconBlockBody) -> None:
    epoch = get_current_epoch(state)
    # Verify RANDAO reveal
    proposer = state.validators[get_beacon_proposer_index(state)]
    assert bls_verify(proposer.pubkey, hash_tree_root(epoch), body.randao_reveal, get_domain(state, DOMAIN_RANDAO))
    # Mix in RANDAO reveal
    mix = xor(get_randao_mix(state, epoch), hash(body.randao_reveal))
    state.randao_mixes[epoch % EPOCHS_PER_HISTORICAL_VECTOR] = mix
```

#### Eth1 data

```python
def process_eth1_data(state: BeaconState, body: BeaconBlockBody) -> None:
    state.eth1_data_votes.append(body.eth1_data)
    if state.eth1_data_votes.count(body.eth1_data) * 2 > SLOTS_PER_ETH1_VOTING_PERIOD:
        state.eth1_data = body.eth1_data
```

#### Operations

```python
def process_operations(state: BeaconState, body: BeaconBlockBody) -> None:
    # Verify that outstanding deposits are processed up to the maximum number of deposits
    assert len(body.deposits) == min(MAX_DEPOSITS, state.eth1_data.deposit_count - state.eth1_deposit_index)
    # Verify that there are no duplicate transfers
    assert len(body.transfers) == len(set(body.transfers))

    all_operations = (
        (body.proposer_slashings, process_proposer_slashing),
        (body.attester_slashings, process_attester_slashing),
        (body.attestations, process_attestation),
        (body.deposits, process_deposit),
        (body.voluntary_exits, process_voluntary_exit),
        (body.transfers, process_transfer),
    )  # type: Tuple[Tuple[List, Callable], ...]
    for operations, function in all_operations:
        for operation in operations:
            function(state, operation)
```

##### Proposer slashings

```python
def process_proposer_slashing(state: BeaconState, proposer_slashing: ProposerSlashing) -> None:
    """
    Process ``ProposerSlashing`` operation.
    """
    proposer = state.validators[proposer_slashing.proposer_index]
    # Verify that the epoch is the same
    assert slot_to_epoch(proposer_slashing.header_1.slot) == slot_to_epoch(proposer_slashing.header_2.slot)
    # But the headers are different
    assert proposer_slashing.header_1 != proposer_slashing.header_2
    # Check proposer is slashable
    assert is_slashable_validator(proposer, get_current_epoch(state))
    # Signatures are valid
    for header in (proposer_slashing.header_1, proposer_slashing.header_2):
        domain = get_domain(state, DOMAIN_BEACON_PROPOSER, slot_to_epoch(header.slot))
        assert bls_verify(proposer.pubkey, signing_root(header), header.signature, domain)

    slash_validator(state, proposer_slashing.proposer_index)
```

##### Attester slashings

```python
def process_attester_slashing(state: BeaconState, attester_slashing: AttesterSlashing) -> None:
    """
    Process ``AttesterSlashing`` operation.
    """
    attestation_1 = attester_slashing.attestation_1
    attestation_2 = attester_slashing.attestation_2
    assert is_slashable_attestation_data(attestation_1.data, attestation_2.data)
    validate_indexed_attestation(state, attestation_1)
    validate_indexed_attestation(state, attestation_2)

    slashed_any = False
    attesting_indices_1 = attestation_1.custody_bit_0_indices + attestation_1.custody_bit_1_indices
    attesting_indices_2 = attestation_2.custody_bit_0_indices + attestation_2.custody_bit_1_indices
    for index in sorted(set(attesting_indices_1).intersection(attesting_indices_2)):
        if is_slashable_validator(state.validators[index], get_current_epoch(state)):
            slash_validator(state, index)
            slashed_any = True
    assert slashed_any
```

##### Attestations

```python
def process_attestation(state: BeaconState, attestation: Attestation) -> None:
    """
    Process ``Attestation`` operation.
    """
    data = attestation.data

    assert data.crosslink.shard < SHARD_COUNT
    assert data.target_epoch in (get_previous_epoch(state), get_current_epoch(state))

    attestation_slot = get_attestation_data_slot(state, data)
    assert attestation_slot + MIN_ATTESTATION_INCLUSION_DELAY <= state.slot <= attestation_slot + SLOTS_PER_EPOCH

    pending_attestation = PendingAttestation(
        data=data,
        aggregation_bitfield=attestation.aggregation_bitfield,
        inclusion_delay=state.slot - attestation_slot,
        proposer_index=get_beacon_proposer_index(state),
    )

    if data.target_epoch == get_current_epoch(state):
        ffg_data = (state.current_justified_epoch, state.current_justified_root, get_current_epoch(state))
        parent_crosslink = state.current_crosslinks[data.crosslink.shard]
        state.current_epoch_attestations.append(pending_attestation)
    else:
        ffg_data = (state.previous_justified_epoch, state.previous_justified_root, get_previous_epoch(state))
        parent_crosslink = state.previous_crosslinks[data.crosslink.shard]
        state.previous_epoch_attestations.append(pending_attestation)

    # Check FFG data, crosslink data, and signature
    assert ffg_data == (data.source_epoch, data.source_root, data.target_epoch)
    assert data.crosslink.start_epoch == parent_crosslink.end_epoch
    assert data.crosslink.end_epoch == min(data.target_epoch, parent_crosslink.end_epoch + MAX_EPOCHS_PER_CROSSLINK)
    assert data.crosslink.parent_root == hash_tree_root(parent_crosslink)
    assert data.crosslink.data_root == ZERO_HASH  # [to be removed in phase 1]
    validate_indexed_attestation(state, convert_to_indexed(state, attestation))
```

##### Deposits

```python
def process_deposit(state: BeaconState, deposit: Deposit) -> None:
    """
    Process an Eth1 deposit, registering a validator or increasing its balance.
    """
    # Verify the Merkle branch
    assert verify_merkle_branch(
        leaf=hash_tree_root(deposit.data),
        proof=deposit.proof,
        depth=DEPOSIT_CONTRACT_TREE_DEPTH,
        index=state.eth1_deposit_index,
        root=state.eth1_data.deposit_root,
    )

    # Deposits must be processed in order
    state.eth1_deposit_index += 1

    pubkey = deposit.data.pubkey
    amount = deposit.data.amount
    validator_pubkeys = [v.pubkey for v in state.validators]
    if pubkey not in validator_pubkeys:
        # Verify the deposit signature (proof of possession).
        # Invalid signatures are allowed by the deposit contract,
        # and hence included on-chain, but must not be processed.
        # Note: deposits are valid across forks, hence the deposit domain is retrieved directly from `bls_domain`
        if not bls_verify(
            pubkey, signing_root(deposit.data), deposit.data.signature, bls_domain(DOMAIN_DEPOSIT)
        ):
            return

        # Add validator and balance entries
        state.validators.append(Validator(
            pubkey=pubkey,
            withdrawal_credentials=deposit.data.withdrawal_credentials,
            activation_eligibility_epoch=FAR_FUTURE_EPOCH,
            activation_epoch=FAR_FUTURE_EPOCH,
            exit_epoch=FAR_FUTURE_EPOCH,
            withdrawable_epoch=FAR_FUTURE_EPOCH,
            effective_balance=min(amount - amount % EFFECTIVE_BALANCE_INCREMENT, MAX_EFFECTIVE_BALANCE)
        ))
        state.balances.append(amount)
    else:
        # Increase balance by deposit amount
        index = ValidatorIndex(validator_pubkeys.index(pubkey))
        increase_balance(state, index, amount)
```

##### Voluntary exits

```python
def process_voluntary_exit(state: BeaconState, exit: VoluntaryExit) -> None:
    """
    Process ``VoluntaryExit`` operation.
    """
    validator = state.validators[exit.validator_index]
    # Verify the validator is active
    assert is_active_validator(validator, get_current_epoch(state))
    # Verify the validator has not yet exited
    assert validator.exit_epoch == FAR_FUTURE_EPOCH
    # Exits must specify an epoch when they become valid; they are not valid before then
    assert get_current_epoch(state) >= exit.epoch
    # Verify the validator has been active long enough
    assert get_current_epoch(state) >= validator.activation_epoch + PERSISTENT_COMMITTEE_PERIOD
    # Verify signature
    domain = get_domain(state, DOMAIN_VOLUNTARY_EXIT, exit.epoch)
    assert bls_verify(validator.pubkey, signing_root(exit), exit.signature, domain)
    # Initiate exit
    initiate_validator_exit(state, exit.validator_index)
```

##### Transfers

```python
def process_transfer(state: BeaconState, transfer: Transfer) -> None:
    """
    Process ``Transfer`` operation.
    """
    # Verify the amount and fee are not individually too big (for anti-overflow purposes)
    assert state.balances[transfer.sender] >= max(transfer.amount, transfer.fee)
    # A transfer is valid in only one slot
    assert state.slot == transfer.slot
    # Sender must be not yet eligible for activation, withdrawn, or transfer balance over MAX_EFFECTIVE_BALANCE
    assert (
        state.validators[transfer.sender].activation_eligibility_epoch == FAR_FUTURE_EPOCH or
        get_current_epoch(state) >= state.validators[transfer.sender].withdrawable_epoch or
        transfer.amount + transfer.fee + MAX_EFFECTIVE_BALANCE <= state.balances[transfer.sender]
    )
    # Verify that the pubkey is valid
    assert (
        state.validators[transfer.sender].withdrawal_credentials ==
        int_to_bytes(BLS_WITHDRAWAL_PREFIX, length=1) + hash(transfer.pubkey)[1:]
    )
    # Verify that the signature is valid
    assert bls_verify(transfer.pubkey, signing_root(transfer), transfer.signature, get_domain(state, DOMAIN_TRANSFER))
    # Process the transfer
    decrease_balance(state, transfer.sender, transfer.amount + transfer.fee)
    increase_balance(state, transfer.recipient, transfer.amount)
    increase_balance(state, get_beacon_proposer_index(state), transfer.fee)
    # Verify balances are not dust
    assert not (0 < state.balances[transfer.sender] < MIN_DEPOSIT_AMOUNT)
    assert not (0 < state.balances[transfer.recipient] < MIN_DEPOSIT_AMOUNT)
```<|MERGE_RESOLUTION|>--- conflicted
+++ resolved
@@ -533,11 +533,7 @@
     randao_mixes: Vector[Hash, EPOCHS_PER_HISTORICAL_VECTOR]
     active_index_roots: Vector[Hash, EPOCHS_PER_HISTORICAL_VECTOR]  # Active registry digests for light clients
     # Slashings
-<<<<<<< HEAD
-    slashed_balances: Vector[Gwei, EPOCHS_PER_SLASHED_BALANCES_VECTOR]  # Sums of the slashed effective balances
-=======
     slashed_balances: Vector[Gwei, EPOCHS_PER_SLASHED_BALANCES_VECTOR]  # Sums of slashed effective balances
->>>>>>> c86108de
     # Attestations
     previous_epoch_attestations: List[PendingAttestation, MAX_ATTESTATIONS * SLOTS_PER_EPOCH]
     current_epoch_attestations: List[PendingAttestation, MAX_ATTESTATIONS * SLOTS_PER_EPOCH]
@@ -1529,12 +1525,7 @@
     total_penalties = total_at_end - total_at_start
 
     for index, validator in enumerate(state.validators):
-<<<<<<< HEAD
-        if validator.slashed and current_epoch == (
-                validator.withdrawable_epoch - EPOCHS_PER_SLASHED_BALANCES_VECTOR // 2):
-=======
         if validator.slashed and epoch + EPOCHS_PER_SLASHED_BALANCES_VECTOR // 2 == validator.withdrawable_epoch:
->>>>>>> c86108de
             penalty = max(
                 validator.effective_balance * min(total_penalties * 3, total_balance) // total_balance,
                 validator.effective_balance // MIN_SLASHING_PENALTY_QUOTIENT
