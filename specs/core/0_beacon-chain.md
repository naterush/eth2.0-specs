# Ethereum 2.0 Phase 0 -- The Beacon Chain

###### tags: `spec`, `eth2.0`, `casper`, `sharding`, `beacon`

**NOTICE**: This document is a work-in-progress for researchers and implementers. It reflects recent spec changes and takes precedence over the [Python proof-of-concept implementation](https://github.com/ethereum/beacon_chain).

### Introduction

This document represents the specification for Phase 0 of Ethereum 2.0 -- The Beacon Chain.

At the core of Ethereum 2.0 is a system chain called the "beacon chain". The beacon chain stores and manages the set of active proof-of-stake validators. In the initial deployment phases of Ethereum 2.0 the only mechanism to become a validator is to make a fixed-size one-way ETH deposit to a registration contract on the Ethereum 1.0 PoW chain. Induction as a validator happens after registration transaction receipts are processed by the beacon chain and after a queuing process. Deregistration is either voluntary or done forcibly as a penalty for misbehavior.

The primary source of load on the beacon chain are "attestations". Attestations simultaneously attest to a shard block and a corresponding beacon chain block. A sufficient number of attestations for the same shard block create a "crosslink", confirming the shard segment up to that shard block into the beacon chain. Crosslinks also serve as infrastructure for asynchronous cross-shard communication.

### Terminology

* **Validator** - a participant in the Casper/sharding consensus system. You can become one by depositing 32 ETH into the Casper mechanism.
* **Active validator set** - those validators who are currently participating, and which the Casper mechanism looks to produce and attest to blocks, crosslinks and other consensus objects.
* **Committee** - a (pseudo-) randomly sampled subset of the active validator set. When a committee is referred to collectively, as in "this committee attests to X", this is assumed to mean "some subset of that committee that contains enough validators that the protocol recognizes it as representing the committee".
* **Proposer** - the validator that creates a beacon chain block
* **Attester** - a validator that is part of a committee that needs to sign off on a beacon chain block while simultaneously creating a link (crosslink) to a recent shard block on a particular shard chain.
* **Beacon chain** - the central PoS chain that is the base of the sharding system.
* **Shard chain** - one of the chains on which user transactions take place and account data is stored.
* **Crosslink** - a set of signatures from a committee attesting to a block in a shard chain, which can be included into the beacon chain. Crosslinks are the main means by which the beacon chain "learns about" the updated state of shard chains.
* **Slot** - a period of `SLOT_DURATION` seconds, during which one proposer has the ability to create a beacon chain block and some attesters have the ability to make attestations
* **Cycle** - a span of slots during which all validators get exactly one chance to make an attestation
* **Finalized**, **justified** - see Casper FFG finalization here: https://arxiv.org/abs/1710.09437
* **Withdrawal period** - number of slots between a validator exit and the validator balance being withdrawable
* **Genesis time** - the Unix time of the genesis beacon chain block at slot 0

### Constants

| Constant | Value | Unit | Approximation |
| --- | --- | :---: | - |
| `SHARD_COUNT` | 2**10 (= 1,024)| shards |
| `DEPOSIT_SIZE` | 2**5 (= 32) | ETH |
| `MIN_ONLINE_DEPOSIT_SIZE` | 2**4 (= 16) | ETH |
| `GWEI_PER_ETH` | 10**9 | Gwei/ETH |
| `DEPOSIT_CONTRACT_ADDRESS` | **TBD** | - |
| `TARGET_COMMITTEE_SIZE` | 2**8 (= 256) | validators |
| `SLOT_DURATION` | 6 | seconds |
| `CYCLE_LENGTH` | 2**6 (= 64) | slots | ~6 minutes |
| `MIN_VALIDATOR_SET_CHANGE_INTERVAL` | 2**8 (= 256) | slots | ~25 minutes |
| `SHARD_PERSISTENT_COMMITTEE_CHANGE_PERIOD` | 2**17 (= 131,072) | slots | ~9 days |
| `MIN_ATTESTATION_INCLUSION_DELAY` | 2**2 (= 4) | slots | ~24 seconds |
| `SQRT_E_DROP_TIME` | 2**11 (= 1,024) | cycles | ~9 days |
| `WITHDRAWALS_PER_CYCLE` | 2**2 (=4) | validators | 5.2m ETH in ~6 months |
| `MIN_WITHDRAWAL_PERIOD` | 2**13 (= 8,192) | slots | ~14 hours |
| `DELETION_PERIOD` | 2**22 (= 4,194,304) | slots | ~290 days |
| `COLLECTIVE_PENALTY_CALCULATION_PERIOD` | 2**20 (= 1,048,576) | slots | ~2.4 months |
| `POW_RECEIPT_ROOT_VOTING_PERIOD` | 2**10 (= 1,024) | slots | ~1.7 hours |
| `SLASHING_WHISTLEBLOWER_REWARD_DENOMINATOR` | 2**9 (= 512) |
| `BASE_REWARD_QUOTIENT` | 2**11 (= 2,048) | — |
| `INCLUDER_REWARD_SHARE_QUOTIENT` | 2**3 (= 8) | — |
| `MAX_VALIDATOR_CHURN_QUOTIENT` | 2**5 (= 32) | — |
| `POW_CONTRACT_MERKLE_TREE_DEPTH` | 2**5 (= 32) | - |
| `MAX_ATTESTATION_COUNT` | 2**7 (= 128) | - |
| `LOGOUT_MESSAGE` | `"LOGOUT"` | — |
| `INITIAL_FORK_VERSION` | 0 | — |

**Notes**

* See a recommended min committee size of 111 [here](https://vitalik.ca/files/Ithaca201807_Sharding.pdf); our algorithm will generally ensure the committee size is at least half the target.
* The `SQRT_E_DROP_TIME` constant is the amount of time it takes for the quadratic leak to cut deposits of non-participating validators by ~39.4%.
* The `BASE_REWARD_QUOTIENT` constant dictates the per-cycle interest rate assuming all validators are participating, assuming total deposits of 1 ETH. It corresponds to ~2.57% annual interest assuming 10 million participating ETH.
* At most `1/MAX_VALIDATOR_CHURN_QUOTIENT` of the validators can change during each validator set change.

**Validator status codes**

| Name | Value |
| - | :-: |
| `PENDING_ACTIVATION` | `0` |
| `ACTIVE` | `1` |
| `PENDING_EXIT` | `2` |
| `PENDING_WITHDRAW` | `3` |
| `WITHDRAWN` | `4` |
| `PENALIZED` | `127` |

**Special record types**

| Name | Value | Maximum count |
| - | :-: | :-: |
| `LOGOUT` | `0` | `16` |
| `CASPER_SLASHING` | `1` | `16` |
| `PROPOSER_SLASHING` | `2` | `16` |
| `DEPOSIT_PROOF` | `3` | `16` |

**Validator set delta flags**

| Name | Value |
| - | :-: |
| `ENTRY` | `0` |
| `EXIT` | `1` |

**Domains for BLS signatures**

| Name | Value | 
| - | :-: |
| `DOMAIN_DEPOSIT` | `0` |
| `DOMAIN_ATTESTATION` | `1` |
| `DOMAIN_PROPOSAL` | `2` |
| `DOMAIN_LOGOUT` | `3` |

### PoW chain registration contract

The initial deployment phases of Ethereum 2.0 are implemented without consensus changes to the PoW chain. A registration contract is added to the PoW chain to deposit ETH. This contract has a `registration` function which takes as arguments `pubkey`, `withdrawal_credentials`, `randao_commitment` as defined in a `ValidatorRecord` below. A BLS `proof_of_possession` of types `bytes` is given as a final argument.

The registration contract emits a log with the various arguments for consumption by the beacon chain. It does not do validation, pushing the registration logic to the beacon chain. In particular, the proof of possession (based on the BLS12-381 curve) is not verified by the registration contract.

## Data structures
### Beacon chain blocks

A `BeaconBlock` has the following fields:

```python
{
    # Slot number
    'slot': 'uint64',
    # Proposer RANDAO reveal
    'randao_reveal': 'hash32',
    # Recent PoW receipt root
    'candidate_pow_receipt_root': 'hash32',
    # Skip list of previous beacon block hashes
    # i'th item is the most recent ancestor whose slot is a multiple of 2**i for i = 0, ..., 31
    'ancestor_hashes': ['hash32'],
    # State root
    'state_root': 'hash32',
    # Attestations
    'attestations': [AttestationRecord],
    # Specials (e.g. logouts, penalties)
    'specials': [SpecialRecord],
    # Proposer signature
    'proposer_signature': ['uint384'],
}
```

An `AttestationRecord` has the following fields:

```python
{
    'data': AttestationSignedData,
    # Attester participation bitfield
    'attester_bitfield': 'bytes',
    # Proof of custody bitfield
    'poc_bitfield': 'bytes',
    # BLS aggregate signature
    'aggregate_sig': ['uint384']
}
```

`AttestationSignedData`:

```python
{
    # Slot number
    'slot': 'uint64',
    # Shard number
    'shard': 'uint64',
    # Hash of the block we're signing
    'block_hash': 'hash32',
    # Hash of the ancestor at the cycle boundary
    'cycle_boundary_hash': 'hash32',
    # Shard block hash being attested to
    'shard_block_hash': 'hash32',
    # Last crosslink hash
    'last_crosslink_hash': 'hash32',
    # Slot of last justified beacon block
    'justified_slot': 'uint64',
    # Hash of last justified beacon block
    'justified_block_hash': 'hash32',
}
```

A `ProposalSignedData` has the following fields:

```python
{
    # Slot number
    'slot': 'uint64',
    # Shard number (or `2**64 - 1` for beacon chain)
    'shard': 'uint64',
    # Block hash
    'block_hash': 'hash32',
}
```

A `SpecialRecord` has the following fields:

```python
{
    # Kind
    'kind': 'uint64',
    # Data
    'data': 'bytes'
}
```

### Beacon chain state

The `BeaconState` has the following fields:

```python
{
    # Slot of last validator set change
    'validator_set_change_slot': 'uint64',
    # List of validators
    'validators': [ValidatorRecord],
    # Most recent crosslink for each shard
    'crosslinks': [CrosslinkRecord],
    # Last cycle-boundary state recalculation
    'last_state_recalculation_slot': 'uint64',
    # Last finalized slot
    'last_finalized_slot': 'uint64',
    # Justification source
    'justification_source': 'uint64',
    'prev_cycle_justification_source': 'uint64',
    # Recent justified slot bitmask
    'justified_slot_bitfield': 'uint64',
    # Committee members and their assigned shard, per slot
    'shard_and_committee_for_slots': [[ShardAndCommittee]],
    # Persistent shard committees
    'persistent_committees': [['uint24']],
    'persistent_committee_reassignments': [ShardReassignmentRecord],
    # Randao seed used for next shuffling
    'next_shuffling_seed': 'hash32',
    # Total deposits penalized in the given withdrawal period
    'deposits_penalized_in_period': ['uint64'],
    # Hash chain of validator set changes (for light clients to easily track deltas)
    'validator_set_delta_hash_chain': 'hash32'
    # Current sequence number for withdrawals
    'current_exit_seq': 'uint64',
    # Genesis time
    'genesis_time': 'uint64',
    # PoW receipt root
    'processed_pow_receipt_root': 'hash32',
    'candidate_pow_receipt_roots': [CandidatePoWReceiptRootRecord],
    # Parameters relevant to hard forks / versioning.
    # Should be updated only by hard forks.
    'fork_data': ForkData,
    # Attestations not yet processed
    'pending_attestations': [ProcessedAttestations],
    # recent beacon block hashes needed to process attestations, older to newer
    'recent_block_hashes': ['hash32'],
    # RANDAO state
    'randao_mix': 'hash32'
}
```

A `ValidatorRecord` has the following fields:

```python
{
    # BLS public key
    'pubkey': 'uint384',
    # Withdrawal credentials
    'withdrawal_credentials': 'hash32',
    # RANDAO commitment
    'randao_commitment': 'hash32',
    # Slot the proposer has skipped (ie. layers of RANDAO expected)
    'randao_skips': 'uint64',
    # Balance in Gwei
    'balance': 'uint64',
    # Status code
    'status': 'uint64',
    # Slot when validator last changed status (or 0)
    'last_status_change_slot': 'uint64'
    # Sequence number when validator exited (or 0)
    'exit_seq': 'uint64'
}
```

A `CrosslinkRecord` has the following fields:

```python
{
    # Slot number
    'slot': 'uint64',
    # Shard chain block hash
    'shard_block_hash': 'hash32'
}
```

A `ShardAndCommittee` object has the following fields:

```python
{
    # Shard number
    'shard': 'uint64',
    # Validator indices
    'committee': ['uint24']
}
```

A `ShardReassignmentRecord` object has the following fields:

```python
{
    # Which validator to reassign
    'validator_index': 'uint24',
    # To which shard
    'shard': 'uint64',
    # When
    'slot': 'uint64'
}
```

A `CandidatePoWReceiptRootRecord` object contains the following fields:

```python
{
    # Candidate PoW receipt root
    'candidate_pow_receipt_root': 'hash32',
    # Vote count
    'votes': 'uint64'
}
```

<<<<<<< HEAD
A `ForkData` object contains the following fields:
```python
{
    # Previous fork version
    'pre_fork_version': 'uint64',
    # Post fork version
    'post_fork_version': 'uint64',
    # Fork slot number
    'fork_slot_number': 'uint64'
=======
A `ProcessedAttestation` object has the following fields:

```python
{
    # Signed data
    'data': AttestationSignedData,
    # Attester participation bitfield (2 bits per attester)
    'attester_bitfield': 'bytes',
    # Proof of custody bitfield
    'poc_bitfield': 'bytes',
    # Slot in which it was included
    'slot_included': 'uint64'
>>>>>>> 9f26fbb4
}
```

## Beacon chain processing

The beacon chain is the "main chain" of the PoS system. The beacon chain's main responsibilities are:

* Store and maintain the set of active, queued and exited validators
* Process crosslinks (see above)
* Process its own block-by-block consensus, as well as the finality gadget

Processing the beacon chain is fundamentally similar to processing a PoW chain in many respects. Clients download and process blocks, and maintain a view of what is the current "canonical chain", terminating at the current "head". However, because of the beacon chain's relationship with the existing PoW chain, and because it is a PoS chain, there are differences.

For a block on the beacon chain to be processed by a node, four conditions have to be met:

* The parent pointed to by the `ancestor_hashes[0]` has already been processed and accepted
* An attestation from the _proposer_ of the block (see later for definition) is included along with the block in the network message object
* The PoW chain block pointed to by the `processed_pow_receipt_root` has already been processed and accepted
* The node's local clock time is greater than or equal to the minimum timestamp as computed by `state.genesis_time + block.slot * SLOT_DURATION`

If these conditions are not met, the client should delay processing the beacon block until the conditions are all satisfied.

Beacon block production is significantly different because of the proof of stake mechanism. A client simply checks what it thinks is the canonical chain when it should create a block, and looks up what its slot number is; when the slot arrives, it either proposes or attests to a block as required. Note that this requires each node to have a clock that is roughly (ie. within `SLOT_DURATION` seconds) synchronized with the other nodes.

### Beacon chain fork choice rule

The beacon chain fork choice rule is a hybrid that combines justification and finality with Latest Message Driven (LMD) Greediest Heaviest Observed SubTree (GHOST). At any point in time a validator `v` subjectively calculates the beacon chain head as follows.

* Let `store` be the set of attestations and blocks that the validator `v` has observed and verified (in particular, block ancestors must be recursively verified). Attestations not part of any chain are still included in `store`.
* Let `finalized_head` be the finalized block with the highest slot number. (A block `B` is finalized if there is a descendant of `B` in `store` the processing of which sets `B` as finalized.)
* Let `justified_head` be the descendant of `finalized_head` with the highest slot number that has been justified for at least `CYCLE_LENGTH` slots. (A block `B` is justified if there is a descendant of `B` in `store` the processing of which sets `B` as justified.) If no such descendant exists set `justified_head` to `finalized_head`.
* Let `get_ancestor(store, block, slot)` be the ancestor of `block` with slot number `slot`. The `get_ancestor` function can be defined recursively as `def get_ancestor(store, block, slot): return block if block.slot == slot else get_ancestor(store, store.get_parent(block), slot)`.
* Let `get_latest_attestation(store, validator)` be the attestation with the highest slot number in `store` from `validator`. If several such attestations exist use the one the validator `v` observed first.
* Let `get_latest_attestation_target(store, validator)` be the target block in the attestation `get_latest_attestation(store, validator)`.
* The head is `lmd_ghost(store, justified_head)` where the function `lmd_ghost` is defined below. Note that the implementation below is suboptimal; there are implementations that compute the head in time logarithmic in slot count.

```python
def lmd_ghost(store, start):
    validators = start.state.validators
    active_validators = [validators[i] for i in
                         get_active_validator_indices(validators, start.slot)]
    attestation_targets = [get_latest_attestation_target(store, validator)
                           for validator in active_validators]
    def get_vote_count(block):
        return len([target for target in attestation_targets if
                    get_ancestor(store, target, block.slot) == block])

    head = start
    while 1:
        children = get_children(head)
        if len(children) == 0:
            return head        
        head = max(children, key=get_vote_count)
```

## Beacon chain state transition function

We now define the state transition function. At the high level, the state transition is made up of two parts:

1. The per-block processing, which happens every block, and only affects a few parts of the `state`.
2. The inter-cycle state recalculation, which happens only if `block.slot >= last_state_recalculation_slot + CYCLE_LENGTH`, and affects the entire `state`.

The inter-cycle state recalculation generally focuses on changes to the validator set, including adjusting balances and adding and removing validators, as well as processing crosslinks and managing block justification/finalization, while the per-block processing generally focuses on verifying aggregate signatures and saving temporary records relating to the per-block activity in the `BeaconState`.

### Helper functions

Below are various helper functions.

The following is a function that gets active validator indices from the validator list:
```python
def get_active_validator_indices(validators)
    return [i for i, v in enumerate(validators) if v.status == ACTIVE]
```

The following is a function that shuffles any list; we primarily use it for the validator list:

```python
def shuffle(values: List[Any],
            seed: Hash32) -> List[Any]:
    """
    Returns the shuffled ``values`` with seed as entropy.
    """
    values_count = len(values)

    # Entropy is consumed from the seed in 3-byte (24 bit) chunks.
    rand_bytes = 3
    # The highest possible result of the RNG.
    rand_max = 2 ** (rand_bytes * 8) - 1

    # The range of the RNG places an upper-bound on the size of the list that
    # may be shuffled. It is a logic error to supply an oversized list.
    assert values_count < rand_max

    output = [x for x in values]
    source = seed
    index = 0
    while index < values_count - 1:
        # Re-hash the `source` to obtain a new pattern of bytes.
        source = hash(source)
        # Iterate through the `source` bytes in 3-byte chunks.
        for position in range(0, 32 - (32 % rand_bytes), rand_bytes):
            # Determine the number of indices remaining in `values` and exit
            # once the last index is reached.
            remaining = values_count - index
            if remaining == 1:
                break

            # Read 3-bytes of `source` as a 24-bit big-endian integer.
            sample_from_source = int.from_bytes(
                source[position:position + rand_bytes], 'big'
            )

            # Sample values greater than or equal to `sample_max` will cause
            # modulo bias when mapped into the `remaining` range.
            sample_max = rand_max - rand_max % remaining

            # Perform a swap if the consumed entropy will not cause modulo bias.
            if sample_from_source < sample_max:
                # Select a replacement index for the current index.
                replacement_position = (sample_from_source % remaining) + index
                # Swap the current index with the replacement index.
                output[index], output[replacement_position] = output[replacement_position], output[index]
                index += 1
            else:
                # The sample causes modulo bias. A new sample should be read.
                pass

    return output
```

Here's a function that splits a list into `split_count` pieces:

```python
def split(seq: List[Any], split_count: int) -> List[Any]:
    """
    Returns the split ``seq`` in ``split_count`` pieces in protocol.
    """
    list_length = len(seq)
    return [
        seq[(list_length * i // split_count): (list_length * (i + 1) // split_count)]
        for i in range(split_count)
    ]
```

A helper method for readability:

```python
def clamp(minval: int, maxval: int, x: int) -> int:
    if x <= minval:
        return minval
    elif x >= maxval:
        return maxval
    else:
        return x
```

Now, our combined helper method:

```python
def get_new_shuffling(seed: Hash32,
                      validators: List[ValidatorRecord],
                      crosslinking_start_shard: int) -> List[List[ShardAndCommittee]]:
    active_validators = get_active_validator_indices(validators)

    committees_per_slot = clamp(
        1,
        SHARD_COUNT // CYCLE_LENGTH,
        len(active_validators) // CYCLE_LENGTH // TARGET_COMMITTEE_SIZE,
    )

    output = []

    # Shuffle with seed
    shuffled_active_validator_indices = shuffle(active_validators, seed)

    # Split the shuffled list into cycle_length pieces
    validators_per_slot = split(shuffled_active_validator_indices, CYCLE_LENGTH)

    for slot, slot_indices in enumerate(validators_per_slot):
        # Split the shuffled list into committees_per_slot pieces
        shard_indices = split(slot_indices, committees_per_slot)

        shard_id_start = crosslinking_start_shard + slot * committees_per_slot

        shards_and_committees_for_slot = [
            ShardAndCommittee(
                shard=(shard_id_start + shard_position) % SHARD_COUNT,
                committee=indices
            )
            for shard_position, indices in enumerate(shard_indices)
        ]
        output.append(shards_and_committees_for_slot)

    return output
```

Here's a diagram of what's going on:

![](http://vitalik.ca/files/ShuffleAndAssign.png?1)

We also define two functions for retrieving data from the state:

```python
def get_shards_and_committees_for_slot(state: BeaconState,
                                       slot: int) -> List[ShardAndCommittee]:
    earliest_slot_in_array = state.last_state_recalculation_slot - CYCLE_LENGTH
    assert earliest_slot_in_array <= slot < earliest_slot_in_array + CYCLE_LENGTH * 2
    return state.shard_and_committee_for_slots[slot - earliest_slot_in_array]

def get_block_hash(state: BeaconState,
                   current_block: BeaconBlock,
                   slot: int) -> Hash32:
    earliest_slot_in_array = current_block.slot - len(state.recent_block_hashes)
    assert earliest_slot_in_array <= slot < current_block.slot
    return state.recent_block_hashes[slot - earliest_slot_in_array]
```

`get_block_hash(_, _, s)` should always return the block hash in the beacon chain at slot `s`, and `get_shards_and_committees_for_slot(_, s)` should not change unless the validator set changes.

The following is a function that determines the proposer of a beacon block:

```python
def get_beacon_proposer_index(state:BeaconState, slot: int) -> int:
    first_committee = get_shards_and_committees_for_slot(state, slot)[0].committee
    index = first_committee[slot % len(first_committee)]
    return index
```

The following is a function that determines the validators that participated in an attestation:

```python
def get_attestation_participants(state: State,
                                 attestation_data: AttestationSignedData,
                                 attester_bitfield: bytes) -> List[int]:
    sncs_for_slot = get_shards_and_committees_for_slot(state, attestation_data.slot)
    snc = [x for x in sncs_for_slot if x.shard == attestation_data.shard][0]
    assert len(attester_bitfield) == ceil_div8(len(snc.committee))
    participants = []
    for i, vindex in enumerate(snc.committee):
        bit = (attester_bitfield[i//8] >> (7 - (i % 8))) % 2
        if bit == 1:
            participants.append(vindex)
    return participants
```

We define another set of helpers to be used throughout: `bytes1(x): return x.to_bytes(1, 'big')`, `bytes2(x): return x.to_bytes(2, 'big')`, and so on for all integers, particularly 1, 2, 3, 4, 8, 32.

We define a function to determine the balance of a validator used for determining punishments and calculating stake:

 ```python
def balance_at_stake(validator: ValidatorRecord) -> int:
    return min(validator.balance, DEPOSIT_SIZE)
```

We define a function to "add a link" to the validator hash chain, used when a validator is added or removed:

```python
def get_new_validator_set_delta_hash_chain(current_validator_set_delta_hash_chain: Hash32,
                                           index: int,
                                           pubkey: int,
                                           flag: int) -> Hash32:
    new_validator_set_delta_hash_chain = hash(
        current_validator_set_delta_hash_chain +
        bytes1(flag) +
        bytes3(index) +
        bytes32(pubkey)
    )
    return new_validator_set_delta_hash_chain
```

Finally, we abstractly define `int_sqrt(n)` for use in reward/penalty calculations as the largest integer `k` such that `k**2 <= n`. Here is one possible implementation, though clients are free to use their own including standard libraries for [integer square root](https://en.wikipedia.org/wiki/Integer_square_root) if available and meet the specification.

```python
def int_sqrt(n: int) -> int:
    x = n
    y = (x + 1) // 2
    while y < x:
        x = y
        y = (x + n // x) // 2
    return x
```

### PoW chain contract

The beacon chain is initialized when a condition is met inside a contract on the existing PoW chain. This contract's code in Vyper is as follows:

```python
SECONDS_PER_DAY: constant(uint256) = 86400
POW_CONTRACT_MERKLE_TREE_DEPTH: constant(int128) = 32

HashChainValue: event({previous_receipt_root: bytes32, data: bytes[2064], total_deposit_count: int128})
ChainStart: event({receipt_root: bytes32, time: bytes[8]})

receipt_tree: bytes32[int128]
total_deposit_count: int128

@payable
@public
def deposit(deposit_params: bytes[2048]):
    index:int128 = self.total_deposit_count + 2**POW_CONTRACT_MERKLE_TREE_DEPTH
    msg_gwei_bytes8: bytes[8] = slice(concat("", convert(msg.value / 10**9, bytes32)), start=24, len=8)
    timestamp_bytes8: bytes[8] = slice(concat("", convert(block.timestamp, bytes32)), start=24, len=8)
    deposit_data: bytes[2064] = concat(deposit_params, msg_gwei_bytes8, timestamp_bytes8)

    log.HashChainValue(self.receipt_tree[1], deposit_data, self.total_deposit_count)    

    self.receipt_tree[index] = sha3(deposit_data)
    for i in range(POW_CONTRACT_MERKLE_TREE_DEPTH):
        index /= 2
        self.receipt_tree[index] = sha3(concat(self.receipt_tree[index * 2], self.receipt_tree[index * 2 + 1]))
    self.total_deposit_count += 1
    if self.total_deposit_count == 16384:
        timestamp_day_boundary: uint256 = as_unitless_number(block.timestamp) - as_unitless_number(block.timestamp) % SECONDS_PER_DAY + SECONDS_PER_DAY
        timestamp_day_boundary_bytes8: bytes[8] = slice(concat("", convert(timestamp_day_boundary, bytes32)), start=24, len=8)
        log.ChainStart(self.receipt_tree[1], timestamp_day_boundary_bytes8)

@public
@constant
def get_receipt_root() -> bytes32:
    return self.receipt_tree[1]
```

The contract is at address `DEPOSIT_CONTRACT_ADDRESS`. When a user wishes to become a validator by moving their ETH from the 1.0 chain to the 2.0 chain, they should call the `deposit` function, sending along 32 ETH and providing as `deposit_params` a SimpleSerialize'd `DepositParams` object of the form:

```python
{
    'pubkey': 'int256',
    'proof_of_possession': ['int256'],
    'withdrawal_credentials`: 'hash32',
    'randao_commitment`: 'hash32'
}
```

If the user wishes to deposit more than `DEPOSIT_SIZE` ETH, they would need to make multiple calls. When the contract publishes a `ChainStart` log, this initializes the chain, calling `on_startup` with:

* `initial_validator_entries` equal to the list of data records published as HashChainValue logs so far, in the order in which they were published (oldest to newest).
* `genesis_time` equal to the `time` value published in the log
* `processed_pow_receipt_root` equal to the `receipt_root` value published in the log

### On startup

A valid block with slot `0` (the "genesis block") has the following values. Other validity rules (eg. requiring a signature) do not apply.

```python
{
    'slot': 0,
    'randao_reveal': bytes32(0),
    'candidate_pow_receipt_roots': [],
    'ancestor_hashes': [bytes32(0) for i in range(32)],
    'state_root': STARTUP_STATE_ROOT,
    'attestations': [],
    'specials': [],
    'proposer_signature': [0, 0]
}
```

`STARTUP_STATE_ROOT` is the root of the initial state, computed by running the following code:

```python
def on_startup(current_validators: List[ValidatorRecord],
               pre_fork_version: int,
               initial_validator_entries: List[Any],
               genesis_time: int,
               processed_pow_receipt_root: Hash32) -> BeaconState:
    # Induct validators
    validators = []
    for pubkey, proof_of_possession, withdrawal_credentials, \
            randao_commitment in initial_validator_entries:
        validators, _ = get_new_validators(
            current_validators=validators,
            fork_data=ForkData(
                pre_fork_version=pre_fork_version,
                post_fork_version=pre_fork_version,
                fork_slot_number=2**64 - 1,
            ),
            pubkey=pubkey,
            proof_of_possession=proof_of_possession,
            withdrawal_credentials=withdrawal_credentials,
            randao_commitment=randao_commitment,
            current_slot=0,
            status=ACTIVE,
        )
    # Setup state
    x = get_new_shuffling(bytes([0] * 32), validators, 0)
    crosslinks = [
        CrosslinkRecord(
            slot=0,
            hash=bytes([0] * 32)
        )
        for i in range(SHARD_COUNT)
    ]
    state = BeaconState(
        validator_set_change_slot=0,
        validators=validators,
        crosslinks=crosslinks,
        last_state_recalculation_slot=0,
        last_finalized_slot=0,
        justification_source=0,
        prev_cycle_justification_source=0,
        justified_slot_bitfield=0,
        shard_and_committee_for_slots=x + x,
        persistent_committees=split(shuffle(validators, bytes([0] * 32)), SHARD_COUNT),
        persistent_committee_reassignments=[],
        deposits_penalized_in_period=[],
        next_shuffling_seed=bytes([0] * 32),
        validator_set_delta_hash_chain=bytes([0] * 32),  # stub
        current_exit_seq=0,
        genesis_time=genesis_time,
        processed_pow_receipt_root=processed_pow_receipt_root,
        candidate_pow_receipt_roots=[],
        pre_fork_version=INITIAL_FORK_VERSION,
        post_fork_version=INITIAL_FORK_VERSION,
        fork_slot_number=0,
        pending_attestations=[],
        pending_specials=[],
        recent_block_hashes=[bytes([0] * 32) for _ in range(CYCLE_LENGTH * 2)],
        randao_mix=bytes([0] * 32)  # stub
    )

    return state
```

The `add_validator` routine is defined below.

### Routine for adding a validator

This routine should be run for every validator that is inducted as part of a log created on the PoW chain [TODO: explain where to check for these logs]. The status of the validators added after genesis is `PENDING_ACTIVATION`. These logs should be processed in the order in which they are emitted by the PoW chain.

First, some helper functions:

```python
def min_empty_validator_index(validators: List[ValidatorRecord], current_slot: int) -> int:
    for i, v in enumerate(validators):
        if v.status == WITHDRAWN and v.last_status_change_slot + DELETION_PERIOD <= current_slot:
            return i
    return None
```

```python
def get_fork_version(fork_data: ForkData,
                     slot: int) -> int:
    if slot < fork_data.fork_slot_number:
        return fork_data.pre_fork_version
    else:
        return fork_data.post_fork_version

def get_domain(fork_data: ForkData,
               slot: int,
               base_domain: int) -> int:
    return get_fork_version(
        fork_data,
        slot
    ) * 2**32 + base_domain

def get_new_validators(current_validators: List[ValidatorRecord],
                       fork_data: ForkData,
                       pubkey: int,
                       proof_of_possession: bytes,
                       withdrawal_credentials: Hash32,
                       randao_commitment: Hash32,
                       status: int,
                       current_slot: int) -> Tuple[List[ValidatorRecord], int]:
    # if following assert fails, validator induction failed
    # move on to next validator registration log
    signed_message = bytes32(pubkey) + withdrawal_credentials + randao_commitment
    assert BLSVerify(
        pub=pubkey,
        msg=hash(signed_message),
        sig=proof_of_possession,
        domain=get_domain(
            fork_data,
            current_slot,
            DOMAIN_DEPOSIT
        )
    )
    # Pubkey uniqueness
    new_validators = copy.deepcopy(current_validators)
    assert pubkey not in [v.pubkey for v in current_validators]
    rec = ValidatorRecord(
        pubkey=pubkey,
        withdrawal_credentials=withdrawal_credentials,
        randao_commitment=randao_commitment,
        randao_skips=0,
        balance=DEPOSIT_SIZE * GWEI_PER_ETH,
        status=status,
        last_status_change_slot=current_slot,
        exit_seq=0
    )
    index = min_empty_validator(current_validators)
    if index is None:
        new_validators.append(rec)
        return new_validators, len(new_validators.validators) - 1
    else:
        new_validators[index] = rec
        return new_validators, index
```

Now, to add a validator:

```python
def add_validator(state: BeaconState,
                  pubkey: int,
                  proof_of_possession: bytes,
                  withdrawal_credentials: Hash32,
                  randao_commitment: Hash32,
                  status: int,
                  current_slot: int) -> int:
    state.validators, index = get_new_validators(
        current_validators=state.validators,
        fork_data=ForkData(
            pre_fork_version=state.pre_fork_version,
            post_fork_version=state.post_fork_version,
            fork_slot_number=state.fork_slot_number,
        ),
        pubkey=pubkey,
        proof_of_possession=proof_of_possession,
        withdrawal_credentials=withdrawal_credentials,
        randao_commitment=randao_commitment,
        status=status,
        current_slot=current_slot,
    )
<<<<<<< HEAD
=======
    # Add the validator
    index = min_empty_validator_index(state.validators)
    if index is None:
        state.validators.append(rec)
        index = len(state.validators) - 1
    else:
        state.validators[index] = rec
>>>>>>> 9f26fbb4
    return index
```

`BLSVerify` is a function for verifying a BLS12-381 signature, defined in the BLS12-381 spec.

### Routine for removing a validator

```python
def exit_validator(index: int,
                   state: BeaconState,
                   block: BeaconBlock,
                   penalize: bool,
                   current_slot: int) -> None:
    validator = state.validators[index]
    validator.last_status_change_slot = current_slot
    validator.exit_seq = state.current_exit_seq
    state.current_exit_seq += 1
    for committee in state.persistent_committees:
        for i, vindex in committee:
            if vindex == index:
                committee.pop(i)
                break
    if penalize:
        state.deposits_penalized_in_period[current_slot // COLLECTIVE_PENALTY_CALCULATION_PERIOD] += balance_at_stake(validator)
        validator.status = PENALIZED
        whistleblower_xfer_amount = validator.deposit // SLASHING_WHISTLEBLOWER_REWARD_DENOMINATOR
        validator.deposit -= whistleblower_xfer_amount
        state.validators[get_beacon_proposer_index(state, block.slot)].deposit += whistleblower_xfer_amount
    else:
        validator.status = PENDING_EXIT
    state.validator_set_delta_hash_chain = get_new_validator_set_delta_hash_chain(
        validator_set_delta_hash_chain=state.validator_set_delta_hash_chain,
        index=index,
        pubkey=validator.pubkey,
        flag=EXIT,
    )
```

## Per-block processing

This procedure should be carried out every beacon block.

* Let `parent_hash` be the hash of the immediate previous beacon block (ie. equal to `ancestor_hashes[0]`).
* Let `parent` be the beacon block with the hash `parent_hash`.

First, set `recent_block_hashes` to the output of the following:

```python
def append_to_recent_block_hashes(old_block_hashes: List[Hash32],
                                  parent_slot: int,
                                  current_slot: int,
                                  parent_hash: Hash32) -> List[Hash32]:
    d = current_slot - parent_slot
    return old_block_hashes + [parent_hash] * d
```

The output of `get_block_hash` should not change, except that it will no longer throw for `current_slot - 1`. Also, check that the block's `ancestor_hashes` array was correctly updated, using the following algorithm:

```python
def update_ancestor_hashes(parent_ancestor_hashes: List[Hash32],
                           parent_slot_number: int,
                           parent_hash: Hash32) -> List[Hash32]:
    new_ancestor_hashes = copy.copy(parent_ancestor_hashes)
    for i in range(32):
        if parent_slot_number % 2**i == 0:
            new_ancestor_hashes[i] = parent_hash
    return new_ancestor_hashes
```

### Verify attestations

<<<<<<< HEAD
Verify that there are at most `MAX_ATTESTATION_COUNT` `AttestationRecord` objects. For each `AttestationRecord` object:

* Verify that `slot <= block.slot - MIN_ATTESTATION_INCLUSION_DELAY` and `slot >= max(parent.slot - CYCLE_LENGTH + 1, 0)`.
* Verify that `justified_slot` is equal to or earlier than `last_justified_slot`.
* Verify that `justified_block_hash` is the hash of the block in the current chain at the slot -- `justified_slot`.
* Verify that either `last_crosslink_hash` or `shard_block_hash` equals `state.crosslinks[shard].shard_block_hash`.
* Compute `parent_hashes` = `[get_block_hash(state, block, slot - CYCLE_LENGTH + i) for i in range(1, CYCLE_LENGTH - len(oblique_parent_hashes) + 1)] + oblique_parent_hashes` (eg, if `CYCLE_LENGTH = 4`, `slot = 5`, the actual block hashes starting from slot 0 are `Z A B C D E F G H I J`, and `oblique_parent_hashes = [D', E']` then `parent_hashes = [B, C, D' E']`). Note that when *creating* an attestation for a block, the hash of that block itself won't yet be in the `state`, so you would need to add it explicitly.
* Let `attestation_indices` be `get_shards_and_committees_for_slot(state, slot)[x]`, choosing `x` so that `attestation_indices.shard` equals the `shard` value provided to find the set of validators that is creating this attestation record.
* Verify that `len(attester_bitfield) == ceil_div8(len(attestation_indices))`, where `ceil_div8 = (x + 7) // 8`. Verify that bits `len(attestation_indices)....` and higher, if present (i.e. `len(attestation_indices)` is not a multiple of 8), are all zero.
* Derive a `group_public_key` by adding the public keys of all of the attesters in `attestation_indices` for whom the corresponding bit in `attester_bitfield` (the ith bit is `(attester_bitfield[i // 8] >> (7 - (i % 8))) % 2`) equals 1.
* Let `data = AttestationSignedData(slot, shard, parent_hashes, shard_block_hash, last_crosslinked_hash, shard_block_combined_data_root, justified_slot)`.
* Check `BLSVerify(pubkey=group_public_key, msg=data, sig=aggregate_sig, domain=get_domain(state.fork_data, slot, DOMAIN_ATTESTATION))`.
* [TO BE REMOVED IN PHASE 1] Verify that `shard_block_hash == bytes([0] * 32)`.
=======
Verify that there are at most `MAX_ATTESTATION_COUNT` `AttestationRecord` objects.

For each `AttestationRecord` object `obj`:
>>>>>>> 9f26fbb4

* Verify that `obj.data.slot <= block.slot - MIN_ATTESTATION_INCLUSION_DELAY` and `obj.data.slot >= max(parent.slot - CYCLE_LENGTH + 1, 0)`.
* Verify that `obj.data.justified_slot` is equal to `justification_source if obj.data.slot >= state.last_state_recalculation_slot else prev_cycle_justification_source`
* Verify that `obj.data.justified_block_hash` is equal to `get_block_hash(state, block, obj.data.justified_slot)`.
* Verify that either `obj.data.last_crosslink_hash` or `obj.data.shard_block_hash` equals `state.crosslinks[shard].shard_block_hash`.
* `aggregate_sig` verification:
    * Let `participants = get_attestation_participants(state, obj.data, obj.attester_bitfield)`
    * Let `group_public_key = BLSAddPubkeys([state.validators[v].pubkey for v in participants])`
    * Check `BLSVerify(pubkey=group_public_key, msg=obj.data, sig=aggregate_sig, domain=get_domain(state, slot, DOMAIN_ATTESTATION))`.
* [TO BE REMOVED IN PHASE 1] Verify that `shard_block_hash == bytes([0] * 32)`.
* Append `ProcessedAttestation(data=obj.data, attester_bitfield=obj.attester_bitfield, poc_bitfield=obj.poc_bitfield, slot_included=block.slot)` to `state.pending_attestations`.

### Verify proposer signature

<<<<<<< HEAD
* Let `proposal_hash = hash(ProposalSignedData(block.slot, 2**64 - 1, block_hash_without_sig))` where `block_hash_without_sig` is the hash of the block except setting `proposer_signature` to `[0, 0]`.
* Verify that `BLSVerify(pubkey=get_beacon_proposer(state, block.slot).pubkey, data=proposal_hash, sig=block.proposer_signature, domain=get_domain(state.fork_data, block.slot, DOMAIN_PROPOSAL))` passes.
=======
Let `proposal_hash = hash(ProposalSignedData(block.slot, 2**64 - 1, block_hash_without_sig))` where `block_hash_without_sig` is the hash of the block except setting `proposer_signature` to `[0, 0]`.

Verify that `BLSVerify(pubkey=state.validators[get_beacon_proposer_index(state, block.slot)].pubkey, data=proposal_hash, sig=block.proposer_signature, domain=get_domain(state, block.slot, DOMAIN_PROPOSAL))` passes.
>>>>>>> 9f26fbb4

### Verify and process RANDAO reveal

First run the following state transition to update `randao_skips` variables for the missing slots.

```python
for slot in range(parent.slot + 1, block.slot):
    proposer_index = get_beacon_proposer_index(state, slot)
    state.validators[proposer_index].randao_skips += 1
```

Then:

* Let `repeat_hash(x, n) = x if n == 0 else repeat_hash(hash(x), n-1)`.
* Let `proposer = state.validators[get_beacon_proposer_index(state, block.slot)]`.
* Verify that `repeat_hash(block.randao_reveal, proposer.randao_skips + 1) == proposer.randao_commitment`
* Set `state.randao_mix = xor(state.randao_mix, block.randao_reveal)`, `proposer.randao_commitment = block.randao_reveal`, `proposer.randao_skips = 0`

### Process PoW receipt root

If `block.candidate_pow_receipt_root` is `x.candidate_pow_receipt_root` for some `x` in `state.candidate_pow_receipt_roots`, set `x.votes += 1`. Otherwise, append to `state.candidate_pow_receipt_roots` a new `CandidatePoWReceiptRootRecord(candidate_pow_receipt_root=block.candidate_pow_receipt_root, votes=1)`.

### Process penalties, logouts and other special objects

Verify that the quantity of each type of object in `block.specials` is less than or equal to its maximum (see table at the top). Verify that objects are sorted in order of `kind` (ie. `block.specials[i+1].kind >= block.specials[i].kind` for all `0 <= i < len(block.specials-1)`).

For each `SpecialRecord` `obj` in `block.specials`, verify that its `kind` is one of the below values, and that `obj.data` deserializes according to the format for the given `kind`, then process it. The word "verify" when used below means that if the given verification check fails, the block containing that `SpecialRecord` is invalid.

#### LOGOUT

```python
{
    'validator_index': 'uint64',
    'signature': '[uint384]'
}
```
Perform the following checks:
* Verify that `BLSVerify(pubkey=validators[data.validator_index].pubkey, msg=bytes([0] * 32), sig=data.signature, domain=get_domain(state.fork_data, current_slot, DOMAIN_LOGOUT))`.
* Verify that `validators[validator_index].status == ACTIVE`.
* Verify that `block.slot >= last_status_change_slot + SHARD_PERSISTENT_COMMITTEE_CHANGE_PERIOD`.

Run `exit_validator(data.validator_index, state, block, penalize=False, current_slot=block.slot)`.

#### CASPER_SLASHING

```python
{
    'vote1_aggregate_sig_indices': '[uint24]',
    'vote1_data': AttestationSignedData,
    'vote1_aggregate_sig': '[uint384]',
    'vote2_aggregate_sig_indices': '[uint24]',
    'vote2_data': AttestationSignedData,
    'vote2_aggregate_sig': '[uint384]',
}
```

Perform the following checks:

* For each `vote`, verify that `BLSVerify(pubkey=aggregate_pubkey([validators[i].pubkey for i in vote_aggregate_sig_indices]), msg=vote_data, sig=vote_aggregate_sig, domain=get_domain(state.fork_data, vote_data.slot, DOMAIN_ATTESTATION))` passes.
* Verify that `vote1_data != vote2_data`.
* Let `intersection = [x for x in vote1_aggregate_sig_indices if x in vote2_aggregate_sig_indices]`. Verify that `len(intersection) >= 1`.
* Verify that `vote1_data.justified_slot < vote2_data.justified_slot < vote2_data.slot <= vote1_data.slot`.

For each validator index `v` in `intersection`, if `state.validators[v].status` does not equal `PENALIZED`, then run `exit_validator(v, state, block, penalize=True, current_slot=block.slot)`

#### PROPOSER_SLASHING

```python
{
    'proposer_index': 'uint24',
    'proposal1_data': ProposalSignedData,
    'proposal1_signature': '[uint384]',
    'proposal2_data': ProposalSignedData,
    'proposal1_signature': '[uint384]',
}
```
For each `proposal_signature`, verify that `BLSVerify(pubkey=validators[proposer_index].pubkey, msg=hash(proposal_data), sig=proposal_signature, domain=get_domain(state.fork_data, proposal_data.slot, DOMAIN_PROPOSAL))` passes. Verify that `proposal1_data.slot == proposal2_data.slot` but `proposal1 != proposal2`. If `state.validators[proposer_index].status` does not equal `PENALIZED`, then run `exit_validator(proposer_index, state, penalize=True, current_slot=block.slot)`

#### DEPOSIT_PROOF

```python
{
    'merkle_branch': '[hash32]',
    'merkle_tree_index': 'uint64',
    'deposit_data': {
         'deposit_params': DepositParams,
         'msg_value': 'uint64',
         'timestamp': 'uint64'
    }
}
```

Note that `deposit_data` in serialized form should be the `DepositParams` followed by 8 bytes for the `msg_value` and 8 bytes for the `timestamp`, or exactly the `deposit_data` in the PoW contract of which the hash was placed into the Merkle tree.

Use the following procedure to verify the `merkle_branch`, setting `leaf=serialized_deposit_data`, `depth=POW_CONTRACT_MERKLE_TREE_DEPTH` and `root=state.processed_pow_receipt_root`:

```python
def verify_merkle_branch(leaf: Hash32, branch: [Hash32], depth: int, index: int, root: Hash32) -> bool:
    value = leaf
    for i in range(depth):
        if index % 2:
            value = hash(branch[i], value)
        else:
            value = hash(value, branch[i])
    return value == root
```

Verify that `deposit_data.msg_value == DEPOSIT_SIZE` and `block.slot - (deposit_data.timestamp - state.genesis_time) // SLOT_DURATION < DELETION_PERIOD`.

Run `add_validator(state, pubkey=deposit_data.deposit_params.pubkey, proof_of_possession=deposit_data.deposit_params.proof_of_possession, withdrawal_credentials=deposit_data.deposit_params.withdrawal_credentials, randao_commitment=deposit_data.deposit_params.randao_commitment, status=PENDING_ACTIVATION, current_slot=block.slot)`.

## Cycle boundary processing

Repeat the steps in this section while `block.slot - last_state_recalculation_slot >= CYCLE_LENGTH`. For simplicity, we'll use `s` as `last_state_recalculation_slot`.

_Note: `last_state_recalculation_slot` will always be a multiple of `CYCLE_LENGTH`. In the "happy case", this process will trigger, and loop once, every time `block.slot` passes a new exact multiple of `CYCLE_LENGTH`, but if a chain skips more than an entire cycle then the loop may run multiple times, incrementing `last_state_recalculation_slot` by `CYCLE_LENGTH` with each iteration._

#### Precomputation

All validators:

* Let `active_validators = [state.validators[i] for i in get_active_validator_indices(state.validators)]`.
* Let `total_balance = sum([balance_at_stake(v) for v in active_validators])`. Let `total_balance_in_eth = total_balance // GWEI_PER_ETH`.
* Let `reward_quotient = BASE_REWARD_QUOTIENT * int_sqrt(total_balance_in_eth)`. (The per-slot maximum interest rate is `2/reward_quotient`.)

Validators justifying the cycle boundary block at the start of the current cycle:

* Let `this_cycle_attestations = [a for a in state.pending_attestations if s <= a.data.slot < s + CYCLE_LENGTH]`. (note: this is the set of attestations _of slots in the cycle `s...s+CYCLE_LENGTH-1`_, not attestations _that got included in the chain during the cycle `s...s+CYCLE_LENGTH-1`_)
* Let `this_cycle_boundary_attestations = [a for a in this_cycle_attestations if a.data.cycle_boundary_hash == get_block_hash(state, block, s) and a.justified_slot == state.justification_source]`.
* Let `this_cycle_boundary_attesters` be the union of the validator index sets given by `[get_attestation_participants(state, a.data, a.attester_bitfield) for a in this_cycle_boundary_attestations]`.
* Let `this_cycle_boundary_attesting_balance = sum([balance_at_stake(v) for v in this_cycle_boundary_attesters])`.

Validators justifying the cycle boundary block at the start of the previous cycle:

* Let `prev_cycle_attestations = [a for a in state.pending_attestations if s - CYCLE_LENGTH <= a.slot < s]`.
* Let `prev_cycle_boundary_attestations = [a for a in this_cycle_attestations + prev_cycle_attestations if a.cycle_boundary_hash == get_block_hash(state, block, s - CYCLE_LENGTH) and a.justified_slot == state.prev_cycle_justification_source]`.
* Let `prev_cycle_boundary_attesters` be the union of the validator index sets given by `[get_attestation_participants(state, a.data, a.attester_bitfield) for a in prev_cycle_boundary_attestations]`.
* Let `prev_cycle_boundary_attesting_balance = sum([balance_at_stake(v) for v in prev_cycle_boundary_attesters])`.

For every `ShardAndCommittee` object `obj` in `shard_and_committee_for_slots`, let:


* `attesting_validators(obj, shard_block_hash)` be the union of the validator index sets given by `[get_attestation_participants(state, a.data, a.attester_bitfield) for a in this_cycle_attestations + prev_cycle_attestations if a.shard == obj.shard and a.shard_block_hash == shard_block_hash]`
* `attesting_validators(obj)` be equal to `attesting_validators(obj, shard_block_hash)` for the value of `shard_block_hash` such that `sum([balance_at_stake(v) for v in attesting_validators(obj, shard_block_hash)])` is maximized (ties broken by favoring lower `shard_block_hash` values)
* `total_attesting_balance(obj)` be the sum of the balances-at-stake of `attesting_validators(obj)`
* `winning_hash(obj)` be the winning `shard_block_hash` value
* `total_balance(obj) = sum([balance_at_stake(v) for v in obj.committee])`
    
Let `inclusion_slot(v)` equal `a.slot_included` for the attestation `a` where `v` is in `get_attestation_participants(state, a.data, a.attester_bitfield)`, and `inclusion_distance(v) = a.slot_included - a.data.slot` for the same attestation. We define a function `adjust_for_inclusion_distance(magnitude, dist)` which adjusts the reward of an attestation based on how long it took to get included (the longer, the lower the reward). Returns a value between 0 and `magnitude`

```python
def adjust_for_inclusion_distance(magnitude: int, dist: int) -> int:
    return magnitude // 2 + (magnitude // 2) * MIN_ATTESTATION_INCLUSION_DELAY // dist
```

For any validator `v`, `base_reward(v) = balance_at_stake(v) // reward_quotient`

#### Adjust justified slots and crosslink status

* Set `state.justified_slot_bitfield = (state.justified_slot_bitfield * 2) % 2**64`.
* If `3 * prev_cycle_boundary_attesting_balance >= 2 * total_balance` then set `state.justified_slot_bitfield &= 2` (ie. flip the second lowest bit to 1) and `new_justification_source = s - CYCLE_LENGTH`.
* If `3 * this_cycle_boundary_attesting_balance >= 2 * total_balance` then set `state.justified_slot_bitfield &= 1` (ie. flip the lowest bit to 1) and `new_justification_source = s`.
* If `state.justification_source == s - CYCLE_LENGTH and state.justified_slot_bitfield % 4 == 3`, set `last_finalized_slot = justification_source`.
* If `state.justification_source == s - CYCLE_LENGTH - CYCLE_LENGTH and state.justified_slot_bitfield % 8 == 7`, set `state.last_finalized_slot = state.justification_source`.
* If `state.justification_source == s - CYCLE_LENGTH - 2 * CYCLE_LENGTH and state.justified_slot_bitfield % 16 in (15, 14)`, set `last_finalized_slot = justification_source`.
* Set `state.prev_cycle_justification_source = state.justification_source` and if `new_justification_source` has been set, set `state.justification_source = new_justification_source`.

For every `ShardAndCommittee` object `obj`:

* If `3 * total_attesting_balance(obj) >= 2 * total_balance(obj)`, set `crosslinks[shard] = CrosslinkRecord(slot=last_state_recalculation_slot + CYCLE_LENGTH, hash=winning_hash(obj))`.

#### Balance recalculations related to FFG rewards

Note: When applying penalties in the following balance recalculations implementers should make sure the `uint64` does not underflow.

* Let `quadratic_penalty_quotient = SQRT_E_DROP_TIME**2`. (The portion lost by offline validators after `D` cycles is about `D*D/2/quadratic_penalty_quotient`.)
* Let `time_since_finality = block.slot - state.last_finalized_slot`.

Case 1: `time_since_finality <= 4 * CYCLE_LENGTH`:

* Any validator `v` in `prev_cycle_boundary_attesters` gains `adjust_for_inclusion_distance(base_reward(v) * prev_cycle_boundary_attesting_balance // total_balance, inclusion_distance(v))`.
* Any active validator `v` not in `prev_cycle_boundary_attesters` loses `base_reward(v)`.

Case 2: `time_since_finality > 4 * CYCLE_LENGTH`:

* Any validator in `prev_cycle_boundary_attesters` sees their balance unchanged.
* Any active validator `v` not in `prev_cycle_boundary_attesters`, and any validator with `status == PENALIZED`, loses `base_reward(v) + balance_at_stake(v) * time_since_finality // quadratic_penalty_quotient`.

For each `v` in `prev_cycle_boundary_attesters`, we determine the proposer `proposer_index = get_beacon_proposer_index(state, inclusion_slot(v))` and set `state.validators[proposer_index].balance += base_reward(v) // INCLUDER_REWARD_SHARE_QUOTIENT`.

#### Balance recalculations related to crosslink rewards

For every `ShardAndCommittee` object `obj` in `shard_and_committee_for_slots[:CYCLE_LENGTH]` (ie. the objects corresponding to the cycle before the current one), for each `v` in `[state.validators[index] for index in obj.committee]`, adjust balances as follows:

* If `v in attesting_validators(obj)`, `v.balance += adjust_for_inclusion_distance(base_reward(v) * total_attesting_balance(obj) // total_balance(obj)), inclusion_distance(v))`.
* If `v not in attesting_validators(obj)`, `v.balance -= base_reward(v)`.

#### PoW chain related rules

If `last_state_recalculation_slot % POW_RECEIPT_ROOT_VOTING_PERIOD == 0`, then:

* If for any `x` in `state.candidate_pow_receipt_root`,  `x.votes * 2 >= POW_RECEIPT_ROOT_VOTING_PERIOD` set `state.processed_pow_receipt_root = x.receipt_root`.
* Set `state.candidate_pow_receipt_roots = []`.

#### Validator set change

A validator set change can happen if all of the following criteria are satisfied:

* `last_finalized_slot > state.validator_set_change_slot`
* For every shard number `shard` in `shard_and_committee_for_slots`, `crosslinks[shard].slot > state.validator_set_change_slot`

Then, run the following algorithm to update the validator set:

```python
def change_validators(validators: List[ValidatorRecord], current_slot: int) -> None:
    # The active validator set
    active_validators = get_active_validator_indices(validators)
    # The total balance of active validators
    total_balance = sum([balance_at_stake(v) for i, v in enumerate(validators) if i in active_validators])
    # The maximum total wei that can deposit+withdraw
    max_allowable_change = max(
        2 * DEPOSIT_SIZE * GWEI_PER_ETH,
        total_balance // MAX_VALIDATOR_CHURN_QUOTIENT
    )
    # Go through the list start to end depositing+withdrawing as many as possible
    total_changed = 0
    for i in range(len(validators)):
        if validators[i].status == PENDING_ACTIVATION:
            validators[i].status = ACTIVE
            total_changed += DEPOSIT_SIZE * GWEI_PER_ETH
            state.validator_set_delta_hash_chain = get_new_validator_set_delta_hash_chain(
                validator_set_delta_hash_chain=state.validator_set_delta_hash_chain,
                index=i,
                pubkey=validators[i].pubkey,
                flag=ENTRY,
            )
        if validators[i].status == PENDING_EXIT:
            validators[i].status = PENDING_WITHDRAW
            validators[i].last_status_change_slot = current_slot
<<<<<<< HEAD
            total_changed += validators[i].balance
            state.validator_set_delta_hash_chain = get_new_validator_set_delta_hash_chain(
                validator_set_delta_hash_chain=state.validator_set_delta_hash_chain,
=======
            total_changed += balance_at_stake(validators[i])
            add_validator_set_change_record(
                state=state,
>>>>>>> 9f26fbb4
                index=i,
                pubkey=validators[i].pubkey,
                flag=EXIT,
            )
        if total_changed >= max_allowable_change:
            break

    # Calculate the total ETH that has been penalized in the last ~2-3 withdrawal periods
    period_index = current_slot // COLLECTIVE_PENALTY_CALCULATION_PERIOD
    total_penalties = (
        (state.deposits_penalized_in_period[period_index]) +
        (state.deposits_penalized_in_period[period_index - 1] if period_index >= 1 else 0) +
        (state.deposits_penalized_in_period[period_index - 2] if period_index >= 2 else 0)
    )
    # Separate loop to withdraw validators that have been logged out for long enough, and
    # calculate their penalties if they were slashed

    def withdrawable(v):
        return v.status in (PENDING_WITHDRAW, PENALIZED) and current_slot >= v.last_status_change_slot + MIN_WITHDRAWAL_PERIOD

    withdrawable_validators = sorted(filter(withdrawable, validators), key=lambda v: v.exit_seq)
    for v in withdrawable_validators[:WITHDRAWALS_PER_CYCLE]:
        if v.status == PENALIZED:
            v.balance -= balance_at_stake(v) * min(total_penalties * 3, total_balance) // total_balance
        v.status = WITHDRAWN
        v.last_status_change_slot = current_slot

        withdraw_amount = v.balance
        # STUB: withdraw to shard chain    
```

And perform the following updates to the `state`:

* Set `state.validator_set_change_slot = s + CYCLE_LENGTH`
* Set `state.shard_and_committee_for_slots[:CYCLE_LENGTH] = state.shard_and_committee_for_slots[CYCLE_LENGTH:]`
* Let `state.next_start_shard = (shard_and_committee_for_slots[-1][-1].shard + 1) % SHARD_COUNT`
* Set `state.shard_and_committee_for_slots[CYCLE_LENGTH:] = get_new_shuffling(state.next_shuffling_seed, validators, next_start_shard)`
* Set `state.next_shuffling_seed = state.randao_mix`

#### If a validator set change does NOT happen

* Set `state.shard_and_committee_for_slots[:CYCLE_LENGTH] = state.shard_and_committee_for_slots[CYCLE_LENGTH:]`
* Let `time_since_finality = block.slot - state.validator_set_change_slot`
* Let `start_shard = state.shard_and_committee_for_slots[0][0].shard`
* If `time_since_finality * CYCLE_LENGTH <= MIN_VALIDATOR_SET_CHANGE_INTERVAL` or `time_since_finality` is an exact power of 2, set `state.shard_and_committee_for_slots[CYCLE_LENGTH:] = get_new_shuffling(state.next_shuffling_seed, validators, start_shard)` and set `state.next_shuffling_seed = state.randao_mix`. Note that `start_shard` is not changed from last cycle.

#### Proposer reshuffling

Run the following code to update the shard proposer set:

```python
active_validator_indices = get_active_validator_indices(validators)
num_validators_to_reshuffle = len(active_validator_indices) // SHARD_PERSISTENT_COMMITTEE_CHANGE_PERIOD
for i in range(num_validators_to_reshuffle):
    # Multiplying i to 2 to ensure we have different input to all the required hashes in the shuffling
    # and none of the hashes used for entropy in this loop will be the same
    vid = active_validator_indices[hash(state.randao_mix + bytes8(i * 2)) % len(active_validator_indices)]
    new_shard = hash(state.randao_mix + bytes8(i * 2 + 1)) % SHARD_COUNT
    shard_reassignment_record = ShardReassignmentRecord(
        validator_index=vid,
        shard=new_shard,
        slot=s + SHARD_PERSISTENT_COMMITTEE_CHANGE_PERIOD
    )
    state.persistent_committee_reassignments.append(shard_reassignment_record)

while len(state.persistent_committee_reassignments) > 0 and state.persistent_committee_reassignments[0].slot <= s:
    rec = state.persistent_committee_reassignments.pop(0)
    for committee in state.persistent_committees:
        if rec.validator_index in committee:
            committee.pop(
                committee.index(rec.validator_index)
            )
    state.persistent_committees[rec.shard].append(rec.validator_index)
```

#### Finally...

* Remove all attestation records older than slot `s`
* For any validator with index `v` with balance less than `MIN_ONLINE_DEPOSIT_SIZE` and status `ACTIVE`, run `exit_validator(v, state, block, penalize=False, current_slot=block.slot)`
* Set `state.recent_block_hashes = state.recent_block_hashes[CYCLE_LENGTH:]`
* Set `state.last_state_recalculation_slot += CYCLE_LENGTH`

# Appendix
## Appendix A - Hash function

We aim to have a STARK-friendly hash function `hash(x)` for the production launch of the beacon chain. While the standardisation process for a STARK-friendly hash function takes place—led by STARKware, who will produce a detailed report with recommendations—we use `BLAKE2b-512` as a placeholder. Specifically, we set `hash(x) := BLAKE2b-512(x)[0:32]` where the `BLAKE2b-512` algorithm is defined in [RFC 7693](https://tools.ietf.org/html/rfc7693) and the input `x` is of type `bytes`.

## Copyright
Copyright and related rights waived via [CC0](https://creativecommons.org/publicdomain/zero/1.0/).<|MERGE_RESOLUTION|>--- conflicted
+++ resolved
@@ -315,7 +315,6 @@
 }
 ```
 
-<<<<<<< HEAD
 A `ForkData` object contains the following fields:
 ```python
 {
@@ -325,9 +324,9 @@
     'post_fork_version': 'uint64',
     # Fork slot number
     'fork_slot_number': 'uint64'
-=======
+```
+
 A `ProcessedAttestation` object has the following fields:
-
 ```python
 {
     # Signed data
@@ -338,7 +337,6 @@
     'poc_bitfield': 'bytes',
     # Slot in which it was included
     'slot_included': 'uint64'
->>>>>>> 9f26fbb4
 }
 ```
 
@@ -827,13 +825,15 @@
         last_status_change_slot=current_slot,
         exit_seq=0
     )
-    index = min_empty_validator(current_validators)
+    # Add the validator
+    index = min_empty_validator_index(current_validators)
     if index is None:
         new_validators.append(rec)
-        return new_validators, len(new_validators.validators) - 1
+        index = len(new_validators) - 1
     else:
         new_validators[index] = rec
-        return new_validators, index
+
+    return new_validators, index
 ```
 
 Now, to add a validator:
@@ -860,16 +860,7 @@
         status=status,
         current_slot=current_slot,
     )
-<<<<<<< HEAD
-=======
-    # Add the validator
-    index = min_empty_validator_index(state.validators)
-    if index is None:
-        state.validators.append(rec)
-        index = len(state.validators) - 1
-    else:
-        state.validators[index] = rec
->>>>>>> 9f26fbb4
+
     return index
 ```
 
@@ -941,25 +932,9 @@
 
 ### Verify attestations
 
-<<<<<<< HEAD
-Verify that there are at most `MAX_ATTESTATION_COUNT` `AttestationRecord` objects. For each `AttestationRecord` object:
-
-* Verify that `slot <= block.slot - MIN_ATTESTATION_INCLUSION_DELAY` and `slot >= max(parent.slot - CYCLE_LENGTH + 1, 0)`.
-* Verify that `justified_slot` is equal to or earlier than `last_justified_slot`.
-* Verify that `justified_block_hash` is the hash of the block in the current chain at the slot -- `justified_slot`.
-* Verify that either `last_crosslink_hash` or `shard_block_hash` equals `state.crosslinks[shard].shard_block_hash`.
-* Compute `parent_hashes` = `[get_block_hash(state, block, slot - CYCLE_LENGTH + i) for i in range(1, CYCLE_LENGTH - len(oblique_parent_hashes) + 1)] + oblique_parent_hashes` (eg, if `CYCLE_LENGTH = 4`, `slot = 5`, the actual block hashes starting from slot 0 are `Z A B C D E F G H I J`, and `oblique_parent_hashes = [D', E']` then `parent_hashes = [B, C, D' E']`). Note that when *creating* an attestation for a block, the hash of that block itself won't yet be in the `state`, so you would need to add it explicitly.
-* Let `attestation_indices` be `get_shards_and_committees_for_slot(state, slot)[x]`, choosing `x` so that `attestation_indices.shard` equals the `shard` value provided to find the set of validators that is creating this attestation record.
-* Verify that `len(attester_bitfield) == ceil_div8(len(attestation_indices))`, where `ceil_div8 = (x + 7) // 8`. Verify that bits `len(attestation_indices)....` and higher, if present (i.e. `len(attestation_indices)` is not a multiple of 8), are all zero.
-* Derive a `group_public_key` by adding the public keys of all of the attesters in `attestation_indices` for whom the corresponding bit in `attester_bitfield` (the ith bit is `(attester_bitfield[i // 8] >> (7 - (i % 8))) % 2`) equals 1.
-* Let `data = AttestationSignedData(slot, shard, parent_hashes, shard_block_hash, last_crosslinked_hash, shard_block_combined_data_root, justified_slot)`.
-* Check `BLSVerify(pubkey=group_public_key, msg=data, sig=aggregate_sig, domain=get_domain(state.fork_data, slot, DOMAIN_ATTESTATION))`.
-* [TO BE REMOVED IN PHASE 1] Verify that `shard_block_hash == bytes([0] * 32)`.
-=======
 Verify that there are at most `MAX_ATTESTATION_COUNT` `AttestationRecord` objects.
 
 For each `AttestationRecord` object `obj`:
->>>>>>> 9f26fbb4
 
 * Verify that `obj.data.slot <= block.slot - MIN_ATTESTATION_INCLUSION_DELAY` and `obj.data.slot >= max(parent.slot - CYCLE_LENGTH + 1, 0)`.
 * Verify that `obj.data.justified_slot` is equal to `justification_source if obj.data.slot >= state.last_state_recalculation_slot else prev_cycle_justification_source`
@@ -968,20 +943,15 @@
 * `aggregate_sig` verification:
     * Let `participants = get_attestation_participants(state, obj.data, obj.attester_bitfield)`
     * Let `group_public_key = BLSAddPubkeys([state.validators[v].pubkey for v in participants])`
-    * Check `BLSVerify(pubkey=group_public_key, msg=obj.data, sig=aggregate_sig, domain=get_domain(state, slot, DOMAIN_ATTESTATION))`.
+    * Check `BLSVerify(pubkey=group_public_key, msg=obj.data, sig=aggregate_sig, domain=get_domain(state.fork_data, slot, DOMAIN_ATTESTATION))`.
 * [TO BE REMOVED IN PHASE 1] Verify that `shard_block_hash == bytes([0] * 32)`.
 * Append `ProcessedAttestation(data=obj.data, attester_bitfield=obj.attester_bitfield, poc_bitfield=obj.poc_bitfield, slot_included=block.slot)` to `state.pending_attestations`.
 
 ### Verify proposer signature
 
-<<<<<<< HEAD
-* Let `proposal_hash = hash(ProposalSignedData(block.slot, 2**64 - 1, block_hash_without_sig))` where `block_hash_without_sig` is the hash of the block except setting `proposer_signature` to `[0, 0]`.
-* Verify that `BLSVerify(pubkey=get_beacon_proposer(state, block.slot).pubkey, data=proposal_hash, sig=block.proposer_signature, domain=get_domain(state.fork_data, block.slot, DOMAIN_PROPOSAL))` passes.
-=======
 Let `proposal_hash = hash(ProposalSignedData(block.slot, 2**64 - 1, block_hash_without_sig))` where `block_hash_without_sig` is the hash of the block except setting `proposer_signature` to `[0, 0]`.
 
-Verify that `BLSVerify(pubkey=state.validators[get_beacon_proposer_index(state, block.slot)].pubkey, data=proposal_hash, sig=block.proposer_signature, domain=get_domain(state, block.slot, DOMAIN_PROPOSAL))` passes.
->>>>>>> 9f26fbb4
+Verify that `BLSVerify(pubkey=state.validators[get_beacon_proposer_index(state, block.slot)].pubkey, data=proposal_hash, sig=block.proposer_signature, domain=get_domain(state.fork_data, block.slot, DOMAIN_PROPOSAL))` passes.
 
 ### Verify and process RANDAO reveal
 
@@ -1221,15 +1191,9 @@
         if validators[i].status == PENDING_EXIT:
             validators[i].status = PENDING_WITHDRAW
             validators[i].last_status_change_slot = current_slot
-<<<<<<< HEAD
-            total_changed += validators[i].balance
+            total_changed += balance_at_stake(validators[i])
             state.validator_set_delta_hash_chain = get_new_validator_set_delta_hash_chain(
                 validator_set_delta_hash_chain=state.validator_set_delta_hash_chain,
-=======
-            total_changed += balance_at_stake(validators[i])
-            add_validator_set_change_record(
-                state=state,
->>>>>>> 9f26fbb4
                 index=i,
                 pubkey=validators[i].pubkey,
                 flag=EXIT,
