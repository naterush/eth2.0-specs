--- conflicted
+++ resolved
@@ -17,17 +17,10 @@
     indexed_attestation = spec.convert_to_indexed(state, attestation)
     spec.on_attestation(store, attestation)
     assert (
-<<<<<<< HEAD
-        store.latest_targets[indexed_attestation.custody_bit_0_indices[0]] ==
-        spec.Checkpoint(
-            epoch=attestation.data.target.epoch,
-            root=attestation.data.target.root,
-=======
         store.latest_messages[indexed_attestation.custody_bit_0_indices[0]] ==
         spec.LatestMessage(
-            epoch=attestation.data.target_epoch,
+            epoch=attestation.data.target.epoch,
             root=attestation.data.beacon_block_root,
->>>>>>> c6428967
         )
     )
 
